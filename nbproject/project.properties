--- conflicted
+++ resolved
@@ -53,12 +53,8 @@
     ${file.reference.layout-mig.jar}:\
     ${file.reference.layout-river.jar}:\
     ${file.reference.spelling.jar}:\
-<<<<<<< HEAD
-    ${file.reference.strange-rhino.jar}
-=======
     ${file.reference.strange-rhino.jar}:\
     ${file.reference.flatlaf.jar}
->>>>>>> 05f40ad2
 # Space-separated list of extra javac options
 javac.compilerargs=
 javac.deprecation=true
