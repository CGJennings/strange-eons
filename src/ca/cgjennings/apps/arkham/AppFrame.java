package ca.cgjennings.apps.arkham;

import ca.cgjennings.apps.arkham.StrangeEonsEditor.EditorListener;
import ca.cgjennings.apps.arkham.commands.AbstractCommand;
import ca.cgjennings.apps.arkham.commands.Commands;
import ca.cgjennings.apps.arkham.component.*;
import ca.cgjennings.apps.arkham.deck.PropertyPalette;
import ca.cgjennings.apps.arkham.dialog.ErrorDialog;
import ca.cgjennings.apps.arkham.dialog.Messenger;
import ca.cgjennings.apps.arkham.dialog.prefs.PreferenceCategory;
import ca.cgjennings.apps.arkham.dialog.prefs.Preferences;
import ca.cgjennings.apps.arkham.plugins.BundleInstaller;
import ca.cgjennings.apps.arkham.plugins.PluginBundle;
import ca.cgjennings.apps.arkham.plugins.ScriptConsole;
import ca.cgjennings.apps.arkham.plugins.ScriptMonkey;
import ca.cgjennings.apps.arkham.plugins.catalog.AutomaticUpdater;
import ca.cgjennings.apps.arkham.plugins.catalog.Catalog;
import ca.cgjennings.apps.arkham.plugins.catalog.CatalogDialog;
import ca.cgjennings.apps.arkham.plugins.catalog.Listing;
import ca.cgjennings.apps.arkham.project.*;
import ca.cgjennings.platform.PlatformSupport;
import org.mozilla.javascript.JavaScriptException;
import org.mozilla.javascript.RhinoException;
import ca.cgjennings.ui.JUtilities;
import ca.cgjennings.ui.anim.Animation;
import ca.cgjennings.ui.dnd.FileDrop;
import ca.cgjennings.ui.theme.Theme;
import gamedata.Game;
import java.awt.*;
import java.awt.desktop.QuitStrategy;
import java.awt.event.*;
import java.beans.PropertyVetoException;
import java.io.File;
import java.io.IOException;
import java.lang.Thread.UncaughtExceptionHandler;
import java.util.concurrent.BlockingQueue;
import java.util.concurrent.LinkedBlockingQueue;
import java.util.logging.Level;
import javax.script.ScriptException;
import javax.swing.*;
import javax.swing.event.*;
import javax.swing.text.JTextComponent;
import resources.CoreComponents;
import resources.Language;
import static resources.Language.string;
import resources.RawSettings;
import resources.ResourceKit;
import resources.Settings;

/**
 * The actual main application window for Strange Eons, i.e., the concrete
 * {@link StrangeEonsAppWindow} implementation.
 *
 * @author Chris Jennings <https://cgjennings.ca/contact>
 */
@SuppressWarnings("serial")
final class AppFrame extends StrangeEonsAppWindow {

    /**
     * Creates new form AppFrame
     */
    public AppFrame() {
        JUtilities.threadAssert();
        if (appFrame != null) {
            throw new AssertionError("tried to create second app frame");
        }
        appFrame = this;
        installExceptionHandler();
        initComponents();
        localizeTitle();

        if (PlatformSupport.PLATFORM_IS_MAC) {
            installMacOsDesktopHandlers();
        }

        setIconImages(getApplicationFrameIcons());

        for (int i = 0; i < menuBar.getMenuCount(); ++i) {
            PolledMenuItem.installMenuHandler(menuBar.getMenu(i));
        }

        installMenuHandlers();

        // listen for and open dropped files
        new FileDrop(getRootPane(), null, (File[] files) -> {
            for (File f : files) {
                addFileToOpenQueue(f);
            }
            openFilesInQueue();
        });

        /**
         * Intercepts keystrokes for command accelerators and makes sure that
         * the command is updated before the accelerator can activate.
         * Otherwise, a disabled menu item will prevent the command from working
         * even if the command should now be enabled.
         */
        KeyboardFocusManager.getCurrentKeyboardFocusManager().addKeyEventDispatcher(new KeyEventDispatcher() {
            @Override
            public boolean dispatchKeyEvent(KeyEvent e) {
                // only check unconsumed events where a modifier and non-modifier
                // are down, e.g. Ctrl + S
                if ((!e.isConsumed()) && (e.getKeyCode() != KeyEvent.VK_UNDEFINED) && ((e.getModifiersEx() & (KeyEvent.ALT_DOWN_MASK | KeyEvent.CTRL_DOWN_MASK | KeyEvent.META_DOWN_MASK)) != 0)) {
                    final KeyStroke ks = KeyStroke.getKeyStroke(e.getKeyCode(), e.getModifiersEx());
                    final JMenuItem match = findItem(getJMenuBar(), ks);
                    if (match != null) {
                        if (match.getAction() instanceof AbstractCommand) {
                            AbstractCommand command = (AbstractCommand) match.getAction();
                            command.update();
                        }
                    }
                }
                return false;
            }

            private JMenuItem findItem(JMenuBar bar, KeyStroke accel) {
                if (accel == null) {
                    StrangeEons.log.log(Level.SEVERE, "null accelerator");
                    return null;
                }
                final int len = bar.getMenuCount();
                for (int i = 0; i < len; ++i) {
                    final JMenuItem match = findItem(bar.getMenu(i), accel);
                    if (match != null) {
                        return match;
                    }
                }
                return null;
            }

            private JMenuItem findItem(JMenu menu, KeyStroke accel) {
                if (menu == null) {
                    return null;
                }
                final int len = menu.getMenuComponentCount();
                for (int i = 0; i < len; ++i) {
                    Component c = menu.getMenuComponent(i);
                    if (c instanceof JMenu) {
                        final JMenuItem child = findItem((JMenu) c, accel);
                        if (child != null) {
                            return child;
                        }
                    } else if (c instanceof JMenuItem) {
                        final JMenuItem child = (JMenuItem) c;
                        if (accel.equals(child.getAccelerator())) {
                            return child;
                        }
                    }
                }
                return null;
            }
        });

        // displayApplication() will be called right at the end
        // of the initialization process; it is important that it not be called
        // until after the game database is locked because it may attempt to
        // create an editor or open a file. It is normally called from StrangeEons
        // during an invokeLater that makes the app visible.
    }

    private void initWindowSize() {
        JUtilities.threadAssert();

        if (Settings.getShared().applyWindowSettings("appframe", this)) {
            return;
        }

        setExtendedState(MAXIMIZED_BOTH);
    }

    void displayApplication() {
        JUtilities.threadAssert();

        final StrangeEons app = StrangeEons.getApplication();
        final CommandLineArguments args = app.commandLineArguments;

        /////////////////////////////////////////////////////////
        // FINISH ANY SLOW TASKS HERE BEFORE DISPLAYING WINDOW ////////////////
        /////////////////////////////////////////////////////////
        startTracking(new TrackedWindowProxy(Language.string("de-opal-title"), ResourceKit.getIcon("application/deck-palette.png")) {
            @Override
            public Object createWindow() {
                return PropertyPalette.getShared();
            }
        });

        // might be used by some plug-ins, and certainly used to create proj. view
        newEditorDialog = new NewEditorDialog(false);

        app.setStartupActivityMessage(string("init-plugins"));
        app.loadPlugins();
        toolboxMenu.setEnabled(true);

        // open last project
        String recentProject = Settings.getUser().get(LAST_PROJECT_KEY);
        if (!args.xDisableProjectRestore && recentProject != null && !BundleInstaller.hasTestBundles()) {
            try {
                app.setStartupActivityMessage(string("init-last-proj"));
                File projectFile = new File(recentProject);
                if (Project.isProjectFolder(projectFile) || Project.isProjectPackage(projectFile)) {
                    openProject(projectFile, !StrangeEons.isNonInteractive());
                }
            } catch (IOException e) {
            }
        }

        app.setStartupActivityMessage(string("init-startup"));

        ///////////////////////////////////////////////////////////////////////
        // show wait cursor until all done (cleared from delayed action listener)
        setWaitCursor();
        initWindowSize();
//		validate();

        TDetachedEditor.installCatalogSearchHandler(this);

        if (!StrangeEons.isNonInteractive()) {
            setVisible(true);
        }

        boolean enable = Settings.getShared().getYesNo("show-context-bar");
        if (enable) {
            ContextBar.getShared().setEnabled(true);
        }

        // restore previously open files
        if (args.plugintest == null && !args.xDisableFileRestore) {
            String tabList = Settings.getUser().get("tab-list");
            if (tabList != null && !tabList.isEmpty()) {
                for (String tab : tabList.split("\0")) {
                    if (tab.length() > 2 && tab.charAt(1) == ' ') {
                        fileOpenQueue.add(tab);
                    }
                }
            }
        }

        // initialize layout of any opened editors
        // OK to use desktopPane since none can be detached yet
        JInternalFrame[] frames = desktopPane.getAllFrames();
        for (int i = 0; i < frames.length; ++i) {
            try {
                frames[i].setMaximum(true);
            } catch (PropertyVetoException e) {
            }
            frames[i].setVisible(true);
        }

        // we need the app to be displayed before loading the plugins or
        // else we get weird effects on some platforms as they may write
        // to the console or create other windows with this as the parent;
        // however, we want the app to have a chance to paint everything first
        // and basically get things in order because the plug-in load may take
        // a while and we don't want a big blank window while it runs
        final Timer delayedStartupActions = new Timer(1_000, (ActionEvent ae) -> {
            try {
                toFront();
                checkIfInstallationWasUpdated();
                // load initial editors from command line
                openFilesInQueue();
                // OK to use desktopPane since nothing detached yet
                if (getOpenProject() == null && !StrangeEons.isNonInteractive() && desktopPane.getAllFrames().length == 0) {
                    SwingUtilities.invokeLater(() -> {
                        Commands.NEW_GAME_COMPONENT.actionPerformed(null);
                    });
                }
                // ask for the console window to force its creation (but not its display)
                // this keeps the Window menu from possibly being empty
                ScriptConsole con = ScriptMonkey.getSharedConsole();
                if (con != null && !con.isVisible()) {
                    // the dispose() is due to another 100% CPU issue
                    con.dispose();
                }
                // start posting any queued messages
                Messenger.setQueueProcessingEnabled(true);

                // run script runner mode script, if any
                if (StrangeEons.getScriptRunner() != null) {
                    ((ScriptRunnerModeHelper) StrangeEons.getScriptRunner()).run();
                }
            } finally {
                setDefaultCursor();
            }

            app.runStartupTasks();
        });
        delayedStartupActions.setRepeats(false);
        delayedStartupActions.start();

        AutomaticUpdater.startAutomaticUpdateTimer();
    }

    /**
     * Checks if this appears to be a new or updated install and guides the user
     * through updating/installing plug-ins. If it is a new install, offer to
     * install cores and games. If it is an update, offers to check for updates.
     * As a special case, if any plug-ins failed to start, offer to check for
     * new versions. This message takes priority over other messages. This check
     * is skipped if the build is not an "official release" with a build number.
     */
    private void checkIfInstallationWasUpdated() {
        final int thisBuild = StrangeEons.getBuildNumber();
        if (thisBuild == StrangeEons.INTERNAL_BUILD_NUMBER) {
            return;
        }

        Settings s = Settings.getUser();

        String message = null;
        String catalogFilter = null;
        String popup = null;
        int lastBuild = Settings.integer(s.get("last-run-build-number", "0"));

        // check for failed plug-ins
        if (!BundleInstaller.getFailedUUIDs().isEmpty()) {
            message = "cat-new-version-fail";
            catalogFilter = "!state=" + Catalog.VersioningState.UP_TO_DATE.name();
        } // otherwise, check if version has changed
        else if (thisBuild != lastBuild) {
            // new installation
            if (lastBuild < 3_000 && Game.getGames(true).length < 2) {
                message = "cat-new-version-check-fresh";
                catalogFilter = "tags=game";
                popup = "cat-new-version-popup-fresh";
            } // upgrade
            else {
                message = "cat-new-version-check";
                catalogFilter = null;
            }
        }

        if (message != null) {
            s.setInt("last-run-build-number", thisBuild);
            message = string(message);
            int choice = JOptionPane.showConfirmDialog(
                    AppFrame.this, message, string("cat-new-version-title"), JOptionPane.YES_NO_OPTION, 0,
                    ResourceKit.getIcon("application/128.png")
            );
            if (choice == JOptionPane.YES_OPTION) {
                // load a fresh (non-cached) copy of the default catalog
                CatalogDialog d = new CatalogDialog(AppFrame.this, null, false);
                if (catalogFilter != null) {
                    d.setListingFilter(catalogFilter);
                }
                if (popup != null) {
                    d.setPopupText(string(popup));
                }
                d.setVisible(true);
            }
        }
    }

    private EventListenerList listeners = new EventListenerList();

    @Override
    public void addEditorAddedListener(EditorAddedListener eal) {
        listeners.add(EditorAddedListener.class, eal);
    }

    @Override
    public void removeEditorAddedListener(EditorAddedListener eal) {
        listeners.remove(EditorAddedListener.class, eal);
    }

    private void fireEditorAdded(StrangeEonsEditor editor) {
        Object[] list = listeners.getListenerList();
        for (int i = 0; i < list.length; i += 2) {
            if (list[i] == EditorAddedListener.class) {
                ((EditorAddedListener) list[i + 1]).editorAdded(editor);
            }
        }
    }

    @Override
    public void addEditorListener(EditorListener eal) {
        listeners.add(EditorListener.class, eal);
    }

    @Override
    public void removeEditorListener(EditorListener eal) {
        listeners.remove(EditorListener.class, eal);
    }

    void fireEditorSelected(StrangeEonsEditor editor) {
        Object[] list = listeners.getListenerList();
        for (int i = 0; i < list.length; i += 2) {
            if (list[i] == EditorListener.class) {
                ((EditorListener) list[i + 1]).editorSelected(editor);
            }
        }
    }

    void fireEditorDeselected(StrangeEonsEditor editor) {
        Object[] list = listeners.getListenerList();
        for (int i = 0; i < list.length; i += 2) {
            if (list[i] == EditorListener.class) {
                ((EditorListener) list[i + 1]).editorDeselected(editor);
            }
        }
    }

    void fireEditorClosing(StrangeEonsEditor editor) {
        Object[] list = listeners.getListenerList();
        for (int i = 0; i < list.length; i += 2) {
            if (list[i] == EditorListener.class) {
                ((EditorListener) list[i + 1]).editorClosing(editor);
            }
        }
    }

    void fireEditorDetached(StrangeEonsEditor editor) {
        Object[] list = listeners.getListenerList();
        for (int i = 0; i < list.length; i += 2) {
            if (list[i] == EditorListener.class) {
                ((EditorListener) list[i + 1]).editorDetached(editor);
            }
        }
    }

    void fireEditorAttached(StrangeEonsEditor editor) {
        Object[] list = listeners.getListenerList();
        for (int i = 0; i < list.length; i += 2) {
            if (list[i] == EditorListener.class) {
                ((EditorListener) list[i + 1]).editorAttached(editor);
            }
        }
    }

    @Override
    public boolean canPerformCommand(AbstractCommand command) {
        return false;
    }

    @Override
    public boolean isCommandApplicable(AbstractCommand command) {
        return false;
    }

    @Override
    public void performCommand(AbstractCommand command) {
        // perform "secret" commands
        // these commands are performed by the app frame because it has
        // the priviledges to do so, but it does not officially support the command
        // (canPerformCommand returns false)
        if (command == Commands.NEW_PROJECT) {
            NewProjectDialog npd = new NewProjectDialog(this);
            Project p = npd.showDialog();
            if (p != null) {
                File f = p.getPackageFile();
                if (f == null) {
                    f = p.getFile();
                }
                RecentFiles.addRecentProject(f);
                createProjectView(p, true);
                project = p;
            }
            return;
        }
        if (command == Commands.OPEN) {
            setWaitCursor();
            try {
                File[] files = ResourceKit.showMultiOpenDialog(this);
                if (files != null) {
                    for (File f : files) {
                        addFileToOpenQueue(f);
                    }
                    openFilesInQueue();
                }
            } catch (OutOfMemoryError oom) {
                ErrorDialog.outOfMemory();
            } finally {
                setDefaultCursor();
            }
            return;
        }

        if (!isCommandApplicable(command)) {
            if (!canPerformCommand(command)) {
                StrangeEons.log.log(Level.WARNING, "not a supported command: {0}", command);
            }
            return;
        }

        // perform officially supported commands here...
    }

    private void localizeTitle() {
        String title;
        if (BundleInstaller.hasTestBundles()) {
            title = "Strange Eons [PLUG-IN TEST: ";
            File[] bf = BundleInstaller.getTestBundles();
            for (int i = 0, len = bf.length; i < len; ++i) {
                if (i > 0) {
                    title += ", ";
                }
                title += bf[i].getName();
            }
            title += ']';
        } else {
            title = "Strange Eons " + StrangeEons.getVersionString();
        }
        setTitle(title);
    }

    private void installMenuHandlers() {
        installMarkupMenuHandler();

        final JMenuBar bar = getJMenuBar();
        final MenuListener updater = new MenuListener() {
            @Override
            public void menuSelected(MenuEvent e) {
                JMenu menu = (JMenu) e.getSource();
                updateSubmenu(menu);
            }

            private boolean updateSubmenu(JMenu menu) {
                boolean enableThisMenu = false;

                for (int i = 0; i < menu.getMenuComponentCount(); ++i) {
                    Component c = menu.getMenuComponent(i);

                    if (c instanceof JMenu) {
                        JMenu submenu = (JMenu) c;
                        boolean enable = updateSubmenu(submenu);
                        submenu.setEnabled(enable);
                        enableThisMenu |= enable;
                    } else if (c instanceof JMenuItem) {
                        JMenuItem item = (JMenuItem) c;
                        if (item.getAction() instanceof AbstractCommand) {
                            ((AbstractCommand) item.getAction()).update();
                        }
                        enableThisMenu |= item.isEnabled();
                    }
                }

                return enableThisMenu;
            }

            @Override
            public void menuDeselected(MenuEvent e) {
            }

            @Override
            public void menuCanceled(MenuEvent e) {
            }
        };
        for (int m = 0; m < bar.getMenuCount(); ++m) {
            JMenu menu = bar.getMenu(m);
            menu.addMenuListener(updater);
        }
    }

    private void installMarkupMenuHandler() {
        markupMenu.addMenuListener(new MenuListener() {
            @Override
            public void menuCanceled(MenuEvent e) {
            }

            @Override
            public void menuDeselected(MenuEvent e) {
            }

            @Override
            public void menuSelected(MenuEvent e) {
                boolean enable = StrangeEons.getApplication().getMarkupTarget() != null;
                for (int i = 0; i < markupMenu.getMenuComponentCount(); ++i) {
                    Component c = markupMenu.getMenuComponent(i);
                    if (!((c instanceof JSeparator) || (c == markupAbbreviationsItem))) {
                        c.setEnabled(enable);
                    }
                }
            }
        });
    }

    /**
     * Add a custom component to the custom component bar at the top of the
     * application window. This can be used to provide custom controls for a
     * plug-in. Custom components are added in a horizontal strip above the pane
     * where editor windows are displayed.
     *
     * @param comp the component to add
     * @throws NullPointerException if {@code comp} is {@code null}
     * @since 2.00a13
     */
    @Override
    public void addCustomComponent(final Component comp) {
        if (comp == null) {
            throw new NullPointerException("component is null");
        }
        addCustomComponent(comp, -1);
    }

    /**
     * Add a custom component to the top of the application window. The
     * component is added at a specific position with respect to the existing
     * components.
     *
     * @param comp the component to be added
     * @param index the position at which to insert the component, or -1 to
     * append the component to the end
     * @throws NullPointerException if {@code comp} is {@code null}
     * @since 2.00a13
     */
    @Override
    public void addCustomComponent(final Component comp, final int index) {
        if (comp == null) {
            throw new NullPointerException("component is null");
        }
        if (index < -1) {
            throw new IllegalArgumentException("invalid component index: " + index);
        }
        if (topToolBar == null) {
            topToolBar = createToolBar();
        }
//		if( comp instanceof JComponent ) {
//			JComponent jComp = (JComponent) comp;
//			Border spacer = BorderFactory.createEmptyBorder( 0, 0, 0, 4 );
//			if( jComp.getBorder() != null ) {
//				jComp.setBorder( BorderFactory.createCompoundBorder( spacer, jComp.getBorder() ) );
//			} else {
//				jComp.setBorder( spacer );
//			}
//		}
        topToolBar.add(comp, index);
        topToolBar.validate();
    }

    /**
     * Add a separator to the custom component bar at the top of the application
     * window. A reference to the added separator is returned. This may be used
     * to remove the separator later.
     *
     * @return the separator component that was added
     */
    @Override
    public Component addCustomComponentSeparator() {
        if (topToolBar == null) {
            topToolBar = createToolBar();
        }
        JComponent sep = new JToolBar.Separator();
        topToolBar.add(sep);
        topToolBar.validate();
        return sep;
    }

    /**
     * Removes a previously added custom component from the top of the
     * application window component bar.
     *
     * @param comp the component to remove
     * @throws NullPointerException if {@code comp} is {@code null}
     * @throws IllegalArgumentException if {@code comp} has not been added as a
     * custom component
     * @since 2.00a13
     */
    @Override
    public void removeCustomComponent(Component comp) {
        if (comp == null) {
            throw new NullPointerException("component is null");
        }
        if (topToolBar != null) {
            for (int i = 0; i < topToolBar.getComponentCount(); ++i) {
                if (topToolBar.getComponentAtIndex(i) == comp) {
                    removeCustomComponent(i);
                    return;
                }
            }
        }
        throw new IllegalArgumentException("component not in custom component bar: " + comp);
    }

    /**
     * Remove the custom component at position {@code index} in the custom
     * component area.
     *
     * @param index the 0-based index into the list of custom components
     * @throws IndexOutOfBoundsException if {@code index} &lt; 0 or
     * {@code index} &gt;= {@link #getCustomComponentCount()}
     * @since 2.00a13
     */
    @Override
    public void removeCustomComponent(int index) {
        if (topToolBar == null || index < 0 || index > topToolBar.getComponentCount()) {
            throw new IndexOutOfBoundsException("invalid component index: " + index);
        }
        Component comp = topToolBar.getComponentAtIndex(index);
        comp.setVisible(false);
        topToolBar.remove(comp);
        topToolBar.validate();
        if (topToolBar.getComponentCount() == 0) {
            topToolBar.getParent().remove(topToolBar);
            topToolBar = null;
            validate();
        }
    }

    /**
     * Return the number of custom components that have been added to the top of
     * the application window.
     *
     * @return the non-negative number of components that have been added
     * @since 2.00a13
     */
    @Override
    public int getCustomComponentCount() {
        if (topToolBar == null) {
            return 0;
        } else {
            return topToolBar.getComponentCount();
        }
    }

    /**
     * Return the custom component at position {@code index} in the custom
     * component area.
     *
     * @param index the 0-based index into the list of custom components
     * @return the component at position {@code index}
     * @throws IndexOutOfBoundsException if {@code index} &lt; 0 or
     * {@code index} &gt;= {@link #getCustomComponentCount()}
     * @since 2.00a13
     */
    @Override
    public Component getCustomComponent(int index) {
        if (topToolBar == null || index < 0 || index > topToolBar.getComponentCount()) {
            throw new IndexOutOfBoundsException("invalid component index: " + index);
        }
        return topToolBar.getComponent(index);
    }

    private JToolBar createToolBar() {
        JToolBar tb = new JToolBar();
        tb.setBorder(BorderFactory.createCompoundBorder(
                BorderFactory.createMatteBorder(0, 0, 1, 0, Color.GRAY),
                BorderFactory.createEmptyBorder(1, 1, 1, 1)
        )
        );
        tb.setFloatable(false);
        tb.setVisible(Settings.getShared().getYesNo(TOOL_BAR_ALLOWED_KEY));
        tb.putClientProperty("JToolBar.isRollover", Boolean.TRUE);
        getContentPane().add(tb, java.awt.BorderLayout.NORTH);
        return tb;
    }
    private static final String TOOL_BAR_ALLOWED_KEY = "allow-custom-components";
    private JToolBar topToolBar;

    /**
     * This method is called from within the constructor to initialize the form.
     * WARNING: Do NOT modify this code. The content of this method is always
     * regenerated by the Form Editor.
     */
    // <editor-fold defaultstate="collapsed" desc="Generated Code">//GEN-BEGIN:initComponents
    private void initComponents() {
        java.awt.GridBagConstraints gridBagConstraints;

        tabHolder = new javax.swing.JPanel();
        desktopPane = new javax.swing.JDesktopPane();
        javax.swing.JPanel editorTabBugWorkaround = new javax.swing.JPanel();
        editorTab = new TEditorTabPane();
        menuBar = new javax.swing.JMenuBar();
        fileMenu = new javax.swing.JMenu();
        javax.swing.JMenuItem newItem = new javax.swing.JMenuItem();
        javax.swing.JMenuItem newProjectItem = new javax.swing.JMenuItem();
        javax.swing.JPopupMenu.Separator jSeparator21 = new javax.swing.JPopupMenu.Separator();
        javax.swing.JMenuItem openItem = new javax.swing.JMenuItem();
        javax.swing.JMenuItem openProjectItem = new javax.swing.JMenuItem();
        openRecentMenu = new RecentFiles.RecentFileMenu( fileMenu );
        javax.swing.JPopupMenu.Separator jSeparator6 = new javax.swing.JPopupMenu.Separator();
        javax.swing.JMenuItem closeItem = new javax.swing.JMenuItem();
        javax.swing.JMenuItem closeProjectItem = new javax.swing.JMenuItem();
        javax.swing.JPopupMenu.Separator jSeparator7 = new javax.swing.JPopupMenu.Separator();
        javax.swing.JMenuItem saveItem = new javax.swing.JMenuItem();
        javax.swing.JMenuItem saveAsItem = new javax.swing.JMenuItem();
        javax.swing.JMenuItem saveAllItem = new javax.swing.JMenuItem();
        javax.swing.JPopupMenu.Separator jSeparator1 = new javax.swing.JPopupMenu.Separator();
        exportItem = new javax.swing.JMenuItem();
        javax.swing.JPopupMenu.Separator jSeparator4 = new javax.swing.JPopupMenu.Separator();
        javax.swing.JMenuItem printItem = new javax.swing.JMenuItem();
        exitSeparator = new javax.swing.JPopupMenu.Separator();
        exitItem = new javax.swing.JMenuItem();
        editMenu = new javax.swing.JMenu();
        javax.swing.JMenuItem clearItem = new javax.swing.JMenuItem();
        javax.swing.JMenuItem cloneItem = new javax.swing.JMenuItem();
        javax.swing.JPopupMenu.Separator jSeparator23 = new javax.swing.JPopupMenu.Separator();
        convertMenu = new ConvertMenu(editMenu);
        javax.swing.JPopupMenu.Separator jSeparator9 = new javax.swing.JPopupMenu.Separator();
        javax.swing.JMenuItem cutItem = new javax.swing.JMenuItem();
        javax.swing.JMenuItem copyItem = new javax.swing.JMenuItem();
        javax.swing.JMenuItem pasteItem = new javax.swing.JMenuItem();
        javax.swing.JPopupMenu.Separator jSeparator20 = new javax.swing.JPopupMenu.Separator();
        javax.swing.JMenuItem selectAllItem = new javax.swing.JMenuItem();
        javax.swing.JPopupMenu.Separator jSeparator18 = new javax.swing.JPopupMenu.Separator();
        javax.swing.JMenuItem findItem = new javax.swing.JMenuItem();
        findInProjectItem = new javax.swing.JMenuItem();
        preferencesSeparator = new javax.swing.JPopupMenu.Separator();
        preferencesItem = new javax.swing.JMenuItem();
        viewMenu = new javax.swing.JMenu();
        inkSaverMenuItem = new javax.swing.JCheckBoxMenuItem();
        jSeparator38 = new javax.swing.JPopupMenu.Separator();
        javax.swing.JMenu viewQualityMenu =  new ViewQualityMenu() ;
        javax.swing.JMenu previewBackdropItem =  new PreviewBackgroundMenu() ;
        cardEdgeMenu = new FinishStyleMenu();
        javax.swing.JPopupMenu.Separator jSeparator39 = new javax.swing.JPopupMenu.Separator();
        viewRegionBoxesItem = new javax.swing.JCheckBoxMenuItem();
        viewPortraitBoxesItem = new javax.swing.JCheckBoxMenuItem();
        viewEdgeOutlinesItem = new javax.swing.JCheckBoxMenuItem();
        viewUnsafeRegionsItem = new javax.swing.JCheckBoxMenuItem();
        javax.swing.JPopupMenu.Separator jSeparator19 = new javax.swing.JPopupMenu.Separator();
        viewContextBarItem = new javax.swing.JCheckBoxMenuItem();
        javax.swing.JPopupMenu.Separator jSeparator22 = new javax.swing.JPopupMenu.Separator();
        javax.swing.JCheckBoxMenuItem deckHandesItem = new javax.swing.JCheckBoxMenuItem();
        javax.swing.JCheckBoxMenuItem deckGridItem = new javax.swing.JCheckBoxMenuItem();
        javax.swing.JCheckBoxMenuItem deckMarginItem = new javax.swing.JCheckBoxMenuItem();
        javax.swing.JPopupMenu.Separator jSeparator34 = new javax.swing.JPopupMenu.Separator();
        javax.swing.JCheckBoxMenuItem viewSourceNavItem = new javax.swing.JCheckBoxMenuItem();
        expansionSymbolMenu =  new ExpansionSymbolMenu() ;
        createExpansionItem = new javax.swing.JMenuItem();
        jSeparator13 = new javax.swing.JPopupMenu.Separator();
        javax.swing.JMenuItem copyExpItem = new javax.swing.JMenuItem();
        javax.swing.JMenuItem pasteExpItem = new javax.swing.JMenuItem();
        jSeparator17 = new javax.swing.JPopupMenu.Separator();
        variantMenu =  new ExpansionVariantMenu() ;
        expansionSeparator = new javax.swing.JPopupMenu.Separator();
        jSeparator10 = new javax.swing.JPopupMenu.Separator();
        javax.swing.JMenuItem chooseExpItem = new javax.swing.JMenuItem();
        markupMenu = new javax.swing.JMenu();
        javax.swing.JMenuItem alignmentItem = new javax.swing.JMenuItem();
        javax.swing.JMenuItem insertColourItem = new javax.swing.JMenuItem();
        javax.swing.JMenuItem insertFontItem = new javax.swing.JMenuItem();
        javax.swing.JPopupMenu.Separator jSeparator12 = new javax.swing.JPopupMenu.Separator();
        javax.swing.JMenuItem insertImageItem = new javax.swing.JMenuItem();
        insertCharsItem = new javax.swing.JMenuItem();
        javax.swing.JPopupMenu.Separator jSeparator14 = new javax.swing.JPopupMenu.Separator();
        javax.swing.JMenuItem h1Item = new javax.swing.JMenuItem();
        javax.swing.JMenuItem h2Item = new javax.swing.JMenuItem();
        javax.swing.JPopupMenu.Separator jSeparator2 = new javax.swing.JPopupMenu.Separator();
        javax.swing.JMenuItem boldItem = new javax.swing.JMenuItem();
        javax.swing.JMenuItem italicItem = new javax.swing.JMenuItem();
        javax.swing.JMenuItem underlineItem = new javax.swing.JMenuItem();
        javax.swing.JMenuItem strikethroughItem = new javax.swing.JMenuItem();
        jSeparator36 = new javax.swing.JPopupMenu.Separator();
        javax.swing.JMenuItem superscriptItem = new javax.swing.JMenuItem();
        javax.swing.JMenuItem subscriptItem = new javax.swing.JMenuItem();
        javax.swing.JPopupMenu.Separator jSeparator26 = new javax.swing.JPopupMenu.Separator();
        markupAbbreviationsItem = new javax.swing.JMenuItem();
        deckMenu = new javax.swing.JMenu();
        javax.swing.JMenuItem toFrontItem = new javax.swing.JMenuItem();
        javax.swing.JMenuItem toBackItem = new javax.swing.JMenuItem();
        javax.swing.JPopupMenu.Separator jSeparator30 = new javax.swing.JPopupMenu.Separator();
        javax.swing.JMenu turnMirrorMenu = new javax.swing.JMenu();
        javax.swing.JMenuItem turnLeftItem = new javax.swing.JMenuItem();
        javax.swing.JMenuItem turnRightItem = new javax.swing.JMenuItem();
        javax.swing.JMenuItem turnOverItem = new javax.swing.JMenuItem();
        javax.swing.JPopupMenu.Separator jSeparator29 = new javax.swing.JPopupMenu.Separator();
        javax.swing.JMenuItem mirrorItem = new javax.swing.JMenuItem();
        javax.swing.JMenuItem mirrorVertItem = new javax.swing.JMenuItem();
        alignMenu = new javax.swing.JMenu();
        alignLeftItem = new javax.swing.JMenuItem();
        alignCenterItem = new javax.swing.JMenuItem();
        alignRightItem = new javax.swing.JMenuItem();
        jSeparator35 = new javax.swing.JPopupMenu.Separator();
        alignTopItem = new javax.swing.JMenuItem();
        alignMiddleItem = new javax.swing.JMenuItem();
        alignBottomItem = new javax.swing.JMenuItem();
        jSeparator37 = new javax.swing.JPopupMenu.Separator();
        javax.swing.JMenuItem distHorzItem = new javax.swing.JMenuItem();
        javax.swing.JMenuItem distVertItem = new javax.swing.JMenuItem();
        snapMenu = new SnapMenu( deckMenu );
        javax.swing.JPopupMenu.Separator jSeparator31 = new javax.swing.JPopupMenu.Separator();
        javax.swing.JMenuItem groupItem = new javax.swing.JMenuItem();
        javax.swing.JMenuItem ungroupItem = new javax.swing.JMenuItem();
        javax.swing.JPopupMenu.Separator jSeparator32 = new javax.swing.JPopupMenu.Separator();
        javax.swing.JMenuItem editStyleItem = new javax.swing.JMenuItem();
        javax.swing.JMenuItem copyStyleItem = new javax.swing.JMenuItem();
        pasteStyleItem = new javax.swing.JMenuItem();
        jSeparator5 = new javax.swing.JPopupMenu.Separator();
        javax.swing.JMenuItem lockItem = new javax.swing.JMenuItem();
        javax.swing.JMenuItem unlockItem = new javax.swing.JMenuItem();
        javax.swing.JMenuItem unlockAllItem = new javax.swing.JMenuItem();
        jSeparator33 = new javax.swing.JPopupMenu.Separator();
        javax.swing.JMenuItem centerContentItem = new javax.swing.JMenuItem();
        sourceMenu = new javax.swing.JMenu();
        javax.swing.JMenuItem runFileItem = new javax.swing.JMenuItem();
        javax.swing.JMenuItem debugFileItem = new javax.swing.JMenuItem();
        javax.swing.JPopupMenu.Separator jSeparator28 = new javax.swing.JPopupMenu.Separator();
        javax.swing.JMenuItem makeBundleItem = new javax.swing.JMenuItem();
        javax.swing.JMenuItem testBundleItem = new javax.swing.JMenuItem();
        javax.swing.JPopupMenu.Separator jSeparator27 = new javax.swing.JPopupMenu.Separator();
        formatCodeItem = new javax.swing.JMenuItem();
        javax.swing.JMenuItem trimLinesItem = new javax.swing.JMenuItem();
        javax.swing.JPopupMenu.Separator jSeparator16 = new javax.swing.JPopupMenu.Separator();
        javax.swing.JMenuItem srcShiftUpItem = new javax.swing.JMenuItem();
        javax.swing.JMenuItem srcShiftDownItem = new javax.swing.JMenuItem();
        javax.swing.JMenuItem commentItem = new javax.swing.JMenuItem();
        javax.swing.JMenuItem uncommentItem = new javax.swing.JMenuItem();
        javax.swing.JPopupMenu.Separator jSeparator15 = new javax.swing.JPopupMenu.Separator();
        sortSourceItem = new javax.swing.JMenuItem();
        javax.swing.JPopupMenu.Separator jSeparator8 = new javax.swing.JPopupMenu.Separator();
        javax.swing.JMenuItem playMacroItem = new javax.swing.JMenuItem();
        javax.swing.JMenuItem recordMacroItem = new javax.swing.JMenuItem();
        javax.swing.JMenuItem stopMacroItem = new javax.swing.JMenuItem();
        javax.swing.JPopupMenu.Separator jSeparator3 = new javax.swing.JPopupMenu.Separator();
        sortSourceItem1 = new javax.swing.JMenuItem();
        javax.swing.JMenuItem abbreviationsItem = new javax.swing.JMenuItem();
        toolboxMenu =  new ToolboxMenu() ;
        pluginUpdatesItem = new javax.swing.JMenuItem();
        jSeparator24 = new javax.swing.JPopupMenu.Separator();
        pluginCatalogItem = new javax.swing.JMenuItem();
        managePluginsItem = new javax.swing.JMenuItem();
        windowMenu =  new WindowMenu() ;
        helpMenu = new javax.swing.JMenu();
        javax.swing.JMenuItem helpItem = new javax.swing.JMenuItem();
        javax.swing.JMenuItem userManualItem = new javax.swing.JMenuItem();
        jSeparator11 = new javax.swing.JPopupMenu.Separator();
        javax.swing.JMenuItem devManualItem = new javax.swing.JMenuItem();
        javax.swing.JMenuItem translatorManualItem = new javax.swing.JMenuItem();
        javax.swing.JMenuItem devJavaApiItem = new javax.swing.JMenuItem();
        javax.swing.JMenuItem devJsApiItem = new javax.swing.JMenuItem();
        jSeparator25 = new javax.swing.JPopupMenu.Separator();
        javax.swing.JMenuItem bugReportItem = new javax.swing.JMenuItem();
        aboutSeparator = new javax.swing.JPopupMenu.Separator();
        aboutItem = new javax.swing.JMenuItem();

        setDefaultCloseOperation(javax.swing.WindowConstants.DO_NOTHING_ON_CLOSE);
        setCursor(new java.awt.Cursor(java.awt.Cursor.DEFAULT_CURSOR));
        setName("Strange Eons App Window"); // NOI18N
        addWindowListener(new java.awt.event.WindowAdapter() {
            public void windowClosing(java.awt.event.WindowEvent evt) {
                formWindowClosing(evt);
            }
        });

        tabHolder.setBackground( UIManager.getDefaults().getColor( Theme.EDITOR_TAB_BACKGROUND ) );
        tabHolder.setName("tabHolder"); // NOI18N
        tabHolder.setLayout(new java.awt.BorderLayout());

        desktopPane.setName("desktopPane"); // NOI18N
        desktopPane.setOpaque(false);
        tabHolder.add(desktopPane, java.awt.BorderLayout.CENTER);
        TAttachedEditor.editorTab = (TEditorTabPane) editorTab;

        editorTabBugWorkaround.setBackground( UIManager.getDefaults().getColor( Theme.EDITOR_TAB_BACKGROUND ) );
        editorTabBugWorkaround.setName("editorTabBugWorkaround"); // NOI18N
        editorTabBugWorkaround.setLayout(new java.awt.GridBagLayout());

        editorTab.setBackground( UIManager.getDefaults().getColor( Theme.EDITOR_TAB_BACKGROUND ) );
        editorTab.setBorder(javax.swing.BorderFactory.createMatteBorder(0, 1, 1, 1,  UIManager.getDefaults().getColor( Theme.EDITOR_TAB_BACKGROUND ) ));
        editorTab.setTabLayoutPolicy(javax.swing.JTabbedPane.SCROLL_TAB_LAYOUT);
        editorTab.setTabPlacement(UIManager.getBoolean(Theme.ALTERNATE_DOCUMENT_TAB_ORIENTATION) ? JTabbedPane.TOP : JTabbedPane.BOTTOM);
        editorTab.setName("editorTab"); // NOI18N
        gridBagConstraints = new java.awt.GridBagConstraints();
        gridBagConstraints.gridx = 0;
        gridBagConstraints.gridy = 0;
        gridBagConstraints.fill = java.awt.GridBagConstraints.HORIZONTAL;
        gridBagConstraints.weightx = 1.0;
        editorTabBugWorkaround.add(editorTab, gridBagConstraints);

        tabHolder.add(editorTabBugWorkaround, java.awt.BorderLayout.NORTH);

        getContentPane().add(tabHolder, java.awt.BorderLayout.CENTER);

        menuBar.setDoubleBuffered(true);
        menuBar.setName("menuBar"); // NOI18N

        fileMenu.setText(string("app-file")); // NOI18N
        fileMenu.setName("fileMenu"); // NOI18N

        newItem.setAction( Commands.NEW_GAME_COMPONENT );
        newItem.setName("newItem"); // NOI18N
        fileMenu.add(newItem);

        newProjectItem.setAction( Commands.NEW_PROJECT );
        newProjectItem.setName("newProjectItem"); // NOI18N
        fileMenu.add(newProjectItem);

        jSeparator21.setName("jSeparator21"); // NOI18N
        fileMenu.add(jSeparator21);

        openItem.setAction( Commands.OPEN );
        openItem.setName("openItem"); // NOI18N
        fileMenu.add(openItem);

        openProjectItem.setAction( Commands.OPEN_PROJECT );
        openProjectItem.setName("openProjectItem"); // NOI18N
        fileMenu.add(openProjectItem);

        openRecentMenu.setText(string("app-open-recent")); // NOI18N
        openRecentMenu.setName("openRecentMenu"); // NOI18N
        fileMenu.add(openRecentMenu);

        jSeparator6.setName("jSeparator6"); // NOI18N
        fileMenu.add(jSeparator6);

        closeItem.setAction( Commands.CLOSE );
        closeItem.setName("closeItem"); // NOI18N
        fileMenu.add(closeItem);

        closeProjectItem.setAction( Commands.CLOSE_PROJECT );
        closeProjectItem.setName("closeProjectItem"); // NOI18N
        fileMenu.add(closeProjectItem);

        jSeparator7.setName("jSeparator7"); // NOI18N
        fileMenu.add(jSeparator7);

        saveItem.setAction( Commands.SAVE );
        saveItem.setName("saveItem"); // NOI18N
        fileMenu.add(saveItem);

        saveAsItem.setAction( Commands.SAVE_AS );
        saveAsItem.setName("saveAsItem"); // NOI18N
        fileMenu.add(saveAsItem);

        saveAllItem.setAction( Commands.SAVE_ALL );
        saveAllItem.setName("saveAllItem"); // NOI18N
        fileMenu.add(saveAllItem);

        jSeparator1.setName("jSeparator1"); // NOI18N
        fileMenu.add(jSeparator1);

        exportItem.setAction( Commands.EXPORT );
        exportItem.setName("exportItem"); // NOI18N
        fileMenu.add(exportItem);

        jSeparator4.setName("jSeparator4"); // NOI18N
        fileMenu.add(jSeparator4);

        printItem.setAction( Commands.PRINT );
        printItem.setName("printItem"); // NOI18N
        fileMenu.add(printItem);

        exitSeparator.setName("exitSeparator"); // NOI18N
        fileMenu.add(exitSeparator);

        exitItem.setAction( Commands.EXIT );
        exitItem.setName("exitItem"); // NOI18N
        fileMenu.add(exitItem);

        menuBar.add(fileMenu);

        editMenu.setText(string("app-edit")); // NOI18N
        editMenu.setName("editMenu"); // NOI18N

        clearItem.setAction( Commands.CLEAR );
        clearItem.setName("clearItem"); // NOI18N
        editMenu.add(clearItem);

        cloneItem.setAction( Commands.SPIN_OFF );
        cloneItem.setName("cloneItem"); // NOI18N
        editMenu.add(cloneItem);

        jSeparator23.setName("jSeparator23"); // NOI18N
        editMenu.add(jSeparator23);

        convertMenu.setText(string("app-convert")); // NOI18N
        convertMenu.setName("convertMenu"); // NOI18N
        editMenu.add(convertMenu);

        jSeparator9.setName("jSeparator9"); // NOI18N
        editMenu.add(jSeparator9);

        cutItem.setAction( Commands.CUT );
        cutItem.setName("cutItem"); // NOI18N
        editMenu.add(cutItem);

        copyItem.setAction( Commands.COPY );
        copyItem.setName("copyItem"); // NOI18N
        editMenu.add(copyItem);

        pasteItem.setAction( Commands.PASTE );
        pasteItem.setName("pasteItem"); // NOI18N
        editMenu.add(pasteItem);

        jSeparator20.setName("jSeparator20"); // NOI18N
        editMenu.add(jSeparator20);

        selectAllItem.setAction( Commands.SELECT_ALL );
        selectAllItem.setName("selectAllItem"); // NOI18N
        editMenu.add(selectAllItem);

        jSeparator18.setName("jSeparator18"); // NOI18N
        editMenu.add(jSeparator18);

        findItem.setAction( Commands.FIND );
        findItem.setName("findItem"); // NOI18N
        editMenu.add(findItem);

        findInProjectItem.setAction( Commands.FIND_IN_PROJECT );
        findInProjectItem.setName("findInProjectItem"); // NOI18N
        editMenu.add(findInProjectItem);

        preferencesSeparator.setName("preferencesSeparator"); // NOI18N
        editMenu.add(preferencesSeparator);

        preferencesItem.setAction( Commands.PREFERENCES );
        preferencesItem.setName("preferencesItem"); // NOI18N
        editMenu.add(preferencesItem);

        menuBar.add(editMenu);

        viewMenu.setText(string("app-view")); // NOI18N
        viewMenu.setName("viewMenu"); // NOI18N

        inkSaverMenuItem.setAction( Commands.VIEW_INK_SAVER );
        inkSaverMenuItem.setName("inkSaverMenuItem"); // NOI18N
        viewMenu.add(inkSaverMenuItem);

        jSeparator38.setName("jSeparator38"); // NOI18N
        viewMenu.add(jSeparator38);

        viewQualityMenu.setText(string("app-quality")); // NOI18N
        viewQualityMenu.setName("viewQualityMenu"); // NOI18N
        viewMenu.add(viewQualityMenu);

        previewBackdropItem.setText(string("app-backdrop")); // NOI18N
        previewBackdropItem.setName("previewBackdropItem"); // NOI18N
        viewMenu.add(previewBackdropItem);

        cardEdgeMenu.setText(string("app-card-edge")); // NOI18N
        cardEdgeMenu.setName("cardEdgeMenu"); // NOI18N
        viewMenu.add(cardEdgeMenu);

        jSeparator39.setName("jSeparator39"); // NOI18N
        viewMenu.add(jSeparator39);

        viewRegionBoxesItem.setAction(Commands.VIEW_REGION_BOXES);
        viewRegionBoxesItem.setName("viewRegionBoxesItem"); // NOI18N
        viewMenu.add(viewRegionBoxesItem);

        viewPortraitBoxesItem.setAction(Commands.VIEW_PORTRAIT_BOXES);
        viewPortraitBoxesItem.setName("viewPortraitBoxesItem"); // NOI18N
        viewMenu.add(viewPortraitBoxesItem);

        viewEdgeOutlinesItem.setAction(Commands.VIEW_EDGE_BOXES);
        viewEdgeOutlinesItem.setName("viewEdgeOutlinesItem"); // NOI18N
        viewMenu.add(viewEdgeOutlinesItem);

        viewUnsafeRegionsItem.setAction(Commands.VIEW_UNSAFE_BOXES);
        viewUnsafeRegionsItem.setName("viewUnsafeRegionsItem"); // NOI18N
        viewMenu.add(viewUnsafeRegionsItem);

        jSeparator19.setName("jSeparator19"); // NOI18N
        viewMenu.add(jSeparator19);

        viewContextBarItem.setAction( Commands.VIEW_CONTEXT_BAR );
        viewContextBarItem.setName("viewContextBarItem"); // NOI18N
        viewMenu.add(viewContextBarItem);

        jSeparator22.setName("jSeparator22"); // NOI18N
        viewMenu.add(jSeparator22);

        deckHandesItem.setAction( Commands.VIEW_DECK_HANDLES );
        deckHandesItem.setName("deckHandesItem"); // NOI18N
        viewMenu.add(deckHandesItem);

        deckGridItem.setAction( Commands.VIEW_DECK_GRID );
        deckGridItem.setName("deckGridItem"); // NOI18N
        viewMenu.add(deckGridItem);

        deckMarginItem.setAction( Commands.VIEW_DECK_MARGIN );
        deckMarginItem.setName("deckMarginItem"); // NOI18N
        viewMenu.add(deckMarginItem);

        jSeparator34.setName("jSeparator34"); // NOI18N
        viewMenu.add(jSeparator34);

        viewSourceNavItem.setAction( Commands.VIEW_SOURCE_NAVIGATOR );
        viewSourceNavItem.setName("viewSourceNavItem"); // NOI18N
        viewMenu.add(viewSourceNavItem);

        menuBar.add(viewMenu);

        expansionSymbolMenu.setText(string("app-expansion")); // NOI18N
        expansionSymbolMenu.setName("expansionSymbolMenu"); // NOI18N

        createExpansionItem.setAction( Commands.EXPANSION_NEW );
        createExpansionItem.setName("createExpansionItem"); // NOI18N
        expansionSymbolMenu.add(createExpansionItem);

        jSeparator13.setName("jSeparator13"); // NOI18N
        expansionSymbolMenu.add(jSeparator13);

        copyExpItem.setAction( Commands.EXPANSION_COPY );
        copyExpItem.setName("copyExpItem"); // NOI18N
        expansionSymbolMenu.add(copyExpItem);

        pasteExpItem.setAction( Commands.EXPANSION_PASTE );
        pasteExpItem.setName("pasteExpItem"); // NOI18N
        expansionSymbolMenu.add(pasteExpItem);
        expansionSymbolMenu.add(jSeparator17);

        variantMenu.setText(string("app-exp-var")); // NOI18N
        variantMenu.setName("variantMenu"); // NOI18N
        expansionSymbolMenu.add(variantMenu);

        expansionSeparator.setName("expansionSeparator"); // NOI18N
        expansionSymbolMenu.add(expansionSeparator);

        jSeparator10.setName("jSeparator10"); // NOI18N
        expansionSymbolMenu.add(jSeparator10);

        chooseExpItem.setAction( Commands.EXPANSION_CHOOSE );
        chooseExpItem.setName("chooseExpItem"); // NOI18N
        expansionSymbolMenu.add(chooseExpItem);

        menuBar.add(expansionSymbolMenu);

        markupMenu.setText(string("app-markup")); // NOI18N
        markupMenu.setName("markupMenu"); // NOI18N

        alignmentItem.setAction( Commands.MARKUP_ALIGNMENT );
        alignmentItem.setName("alignmentItem"); // NOI18N
        markupMenu.add(alignmentItem);

        insertColourItem.setAction( Commands.MARKUP_INSERT_COLOUR );
        insertColourItem.setName("insertColourItem"); // NOI18N
        markupMenu.add(insertColourItem);

        insertFontItem.setAction( Commands.MARKUP_INSERT_FONT );
        insertFontItem.setName("insertFontItem"); // NOI18N
        markupMenu.add(insertFontItem);

        jSeparator12.setName("jSeparator12"); // NOI18N
        markupMenu.add(jSeparator12);

        insertImageItem.setAction( Commands.MARKUP_INSERT_IMAGE );
        insertImageItem.setName("insertImageItem"); // NOI18N
        markupMenu.add(insertImageItem);

        insertCharsItem.setAction( Commands.MARKUP_INSERT_CHARACTERS );
        insertCharsItem.setName("insertCharsItem"); // NOI18N
        markupMenu.add(insertCharsItem);

        jSeparator14.setName("jSeparator14"); // NOI18N
        markupMenu.add(jSeparator14);

        h1Item.setAction( Commands.MARKUP_HEADING );
        h1Item.setName("h1Item"); // NOI18N
        markupMenu.add(h1Item);

        h2Item.setAction( Commands.MARKUP_SUBHEADING );
        h2Item.setName("h2Item"); // NOI18N
        markupMenu.add(h2Item);

        jSeparator2.setName("jSeparator2"); // NOI18N
        markupMenu.add(jSeparator2);

        boldItem.setAction( Commands.MARKUP_BOLD );
        boldItem.setName("boldItem"); // NOI18N
        markupMenu.add(boldItem);

        italicItem.setAction( Commands.MARKUP_ITALIC );
        italicItem.setName("italicItem"); // NOI18N
        markupMenu.add(italicItem);

        underlineItem.setAction( Commands.MARKUP_UNDERLINE );
        underlineItem.setName("underlineItem"); // NOI18N
        markupMenu.add(underlineItem);

        strikethroughItem.setAction( Commands.MARKUP_STRIKETHROUGH);
        strikethroughItem.setName("strikethroughItem"); // NOI18N
        markupMenu.add(strikethroughItem);

        jSeparator36.setName("jSeparator36"); // NOI18N
        markupMenu.add(jSeparator36);

        superscriptItem.setAction( Commands.MARKUP_SUPERSCRIPT);
        superscriptItem.setName("superscriptItem"); // NOI18N
        markupMenu.add(superscriptItem);

        subscriptItem.setAction( Commands.MARKUP_SUBSCRIPT);
        subscriptItem.setName("subscriptItem"); // NOI18N
        markupMenu.add(subscriptItem);

        jSeparator26.setName("jSeparator26"); // NOI18N
        markupMenu.add(jSeparator26);

        markupAbbreviationsItem.setAction( Commands.MARKUP_ABBREVIATIONS );
        markupAbbreviationsItem.setName("markupAbbreviationsItem"); // NOI18N
        markupMenu.add(markupAbbreviationsItem);

        menuBar.add(markupMenu);

        deckMenu.setText(string("app-deck")); // NOI18N
        deckMenu.setName("deckMenu"); // NOI18N

        toFrontItem.setAction( Commands.TO_FRONT);
        toFrontItem.setName("toFrontItem"); // NOI18N
        deckMenu.add(toFrontItem);

        toBackItem.setAction( Commands.TO_BACK);
        toBackItem.setName("toBackItem"); // NOI18N
        deckMenu.add(toBackItem);

        jSeparator30.setName("jSeparator30"); // NOI18N
        deckMenu.add(jSeparator30);

        turnMirrorMenu.setText(string("app-turn-menu")); // NOI18N
        turnMirrorMenu.setName("turnMirrorMenu"); // NOI18N

        turnLeftItem.setAction( Commands.TURN_LEFT );
        turnLeftItem.setName("turnLeftItem"); // NOI18N
        turnMirrorMenu.add(turnLeftItem);

        turnRightItem.setAction( Commands.TURN_RIGHT );
        turnRightItem.setName("turnRightItem"); // NOI18N
        turnMirrorMenu.add(turnRightItem);

        turnOverItem.setAction( Commands.TURN_180  );
        turnOverItem.setName("turnOverItem"); // NOI18N
        turnMirrorMenu.add(turnOverItem);

        jSeparator29.setName("jSeparator29"); // NOI18N
        turnMirrorMenu.add(jSeparator29);

        mirrorItem.setAction( Commands.FLIP_HORZ );
        mirrorItem.setName("mirrorItem"); // NOI18N
        turnMirrorMenu.add(mirrorItem);

        mirrorVertItem.setAction( Commands.FLIP_VERT );
        mirrorVertItem.setName("mirrorVertItem"); // NOI18N
        turnMirrorMenu.add(mirrorVertItem);

        deckMenu.add(turnMirrorMenu);

        alignMenu.setText(string("app-align")); // NOI18N
        alignMenu.setName("alignMenu"); // NOI18N

        alignLeftItem.setAction( Commands.ALIGN_LEFT );
        alignLeftItem.setName("alignLeftItem"); // NOI18N
        alignMenu.add(alignLeftItem);

        alignCenterItem.setAction( Commands.ALIGN_CENTER );
        alignCenterItem.setName("alignCenterItem"); // NOI18N
        alignMenu.add(alignCenterItem);

        alignRightItem.setAction( Commands.ALIGN_RIGHT );
        alignRightItem.setName("alignRightItem"); // NOI18N
        alignMenu.add(alignRightItem);

        jSeparator35.setName("jSeparator35"); // NOI18N
        alignMenu.add(jSeparator35);

        alignTopItem.setAction( Commands.ALIGN_TOP );
        alignTopItem.setName("alignTopItem"); // NOI18N
        alignMenu.add(alignTopItem);

        alignMiddleItem.setAction( Commands.ALIGN_MIDDLE );
        alignMiddleItem.setName("alignMiddleItem"); // NOI18N
        alignMenu.add(alignMiddleItem);

        alignBottomItem.setAction( Commands.ALIGN_BOTTOM);
        alignBottomItem.setName("alignBottomItem"); // NOI18N
        alignMenu.add(alignBottomItem);

        jSeparator37.setName("jSeparator37"); // NOI18N
        alignMenu.add(jSeparator37);

        distHorzItem.setAction( Commands.DISTRIBUTE_HORZ );
        distHorzItem.setName("distHorzItem"); // NOI18N
        alignMenu.add(distHorzItem);

        distVertItem.setAction( Commands.DISTRIBUTE_VERT );
        distVertItem.setName("distVertItem"); // NOI18N
        alignMenu.add(distVertItem);

        deckMenu.add(alignMenu);

        snapMenu.setText(string("app-snap-class")); // NOI18N
        snapMenu.setName("snapMenu"); // NOI18N
        deckMenu.add(snapMenu);

        jSeparator31.setName("jSeparator31"); // NOI18N
        deckMenu.add(jSeparator31);

        groupItem.setAction( Commands.GROUP);
        groupItem.setName("groupItem"); // NOI18N
        deckMenu.add(groupItem);

        ungroupItem.setAction( Commands.UNGROUP);
        ungroupItem.setName("ungroupItem"); // NOI18N
        deckMenu.add(ungroupItem);

        jSeparator32.setName("jSeparator32"); // NOI18N
        deckMenu.add(jSeparator32);

        editStyleItem.setAction( Commands.EDIT_STYLE );
        editStyleItem.setName("editStyleItem"); // NOI18N
        deckMenu.add(editStyleItem);

        copyStyleItem.setAction( Commands.COPY_STYLE );
        copyStyleItem.setName("copyStyleItem"); // NOI18N
        deckMenu.add(copyStyleItem);

        pasteStyleItem.setAction( Commands.PASTE_STYLE );
        pasteStyleItem.setName("pasteStyleItem"); // NOI18N
        deckMenu.add(pasteStyleItem);

        jSeparator5.setName("jSeparator5"); // NOI18N
        deckMenu.add(jSeparator5);

        lockItem.setAction( Commands.LOCK );
        lockItem.setName("lockItem"); // NOI18N
        deckMenu.add(lockItem);

        unlockItem.setAction( Commands.UNLOCK );
        unlockItem.setName("unlockItem"); // NOI18N
        deckMenu.add(unlockItem);

        unlockAllItem.setAction( Commands.UNLOCK_ALL );
        unlockAllItem.setName("unlockAllItem"); // NOI18N
        deckMenu.add(unlockAllItem);

        jSeparator33.setName("jSeparator33"); // NOI18N
        deckMenu.add(jSeparator33);

        centerContentItem.setAction( Commands.CENTER_CONTENT );
        centerContentItem.setName("centerContentItem"); // NOI18N
        deckMenu.add(centerContentItem);

        menuBar.add(deckMenu);

        sourceMenu.setText(string("app-source")); // NOI18N
        sourceMenu.setName("sourceMenu"); // NOI18N

        runFileItem.setAction( Commands.RUN_FILE );
        runFileItem.setName("runFileItem"); // NOI18N
        sourceMenu.add(runFileItem);

        debugFileItem.setAction( Commands.DEBUG_FILE );
        debugFileItem.setName("debugFileItem"); // NOI18N
        sourceMenu.add(debugFileItem);

        jSeparator28.setName("jSeparator28"); // NOI18N
        sourceMenu.add(jSeparator28);

        makeBundleItem.setAction( Commands.MAKE_BUNDLE );
        makeBundleItem.setName("makeBundleItem"); // NOI18N
        sourceMenu.add(makeBundleItem);

        testBundleItem.setAction( Commands.TEST_BUNDLE );
        testBundleItem.setName("testBundleItem"); // NOI18N
        sourceMenu.add(testBundleItem);

        jSeparator27.setName("jSeparator27"); // NOI18N
        sourceMenu.add(jSeparator27);

        formatCodeItem.setAction(Commands.FORMAT_CODE);
        formatCodeItem.setName("formatCodeItem"); // NOI18N
        sourceMenu.add(formatCodeItem);

        trimLinesItem.setAction( Commands.REMOVE_TRAILING_SPACES );
        trimLinesItem.setName("trimLinesItem"); // NOI18N
        sourceMenu.add(trimLinesItem);

        jSeparator16.setName("jSeparator16"); // NOI18N
        sourceMenu.add(jSeparator16);

        srcShiftUpItem.setAction( Commands.MOVE_LINES_UP );
        srcShiftUpItem.setName("srcShiftUpItem"); // NOI18N
        sourceMenu.add(srcShiftUpItem);

        srcShiftDownItem.setAction( Commands.MOVE_LINES_DOWN );
        srcShiftDownItem.setName("srcShiftDownItem"); // NOI18N
        sourceMenu.add(srcShiftDownItem);

        commentItem.setAction( Commands.COMMENT_OUT );
        commentItem.setName("commentItem"); // NOI18N
        sourceMenu.add(commentItem);

        uncommentItem.setAction( Commands.UNCOMMENT );
        uncommentItem.setName("uncommentItem"); // NOI18N
        sourceMenu.add(uncommentItem);

        jSeparator15.setName("jSeparator15"); // NOI18N
        sourceMenu.add(jSeparator15);

        sortSourceItem.setAction( Commands.SORT );
        sortSourceItem.setName("sortSourceItem"); // NOI18N
        sourceMenu.add(sortSourceItem);
        sourceMenu.add(jSeparator8);

        playMacroItem.setAction( Commands.PLAY_MACRO );
        playMacroItem.setName("playMacroItem"); // NOI18N
        sourceMenu.add(playMacroItem);

        recordMacroItem.setAction( Commands.START_RECORDING_MACRO );
        recordMacroItem.setName("recordMacroItem"); // NOI18N
        sourceMenu.add(recordMacroItem);

        stopMacroItem.setAction( Commands.STOP_RECORDING_MACRO );
        stopMacroItem.setName("stopMacroItem"); // NOI18N
        sourceMenu.add(stopMacroItem);

        jSeparator3.setName("jSeparator3"); // NOI18N
        sourceMenu.add(jSeparator3);

        sortSourceItem1.setAction( Commands.COMPLETE_CODE );
        sortSourceItem1.setName("sortSourceItem1"); // NOI18N
        sourceMenu.add(sortSourceItem1);

        abbreviationsItem.setAction( Commands.CODE_ABBREVIATIONS );
        abbreviationsItem.setName("abbreviationsItem"); // NOI18N
        sourceMenu.add(abbreviationsItem);

        menuBar.add(sourceMenu);

        toolboxMenu.setText(string("app-toolbox")); // NOI18N
        toolboxMenu.setEnabled(false);
        toolboxMenu.setName("toolboxMenu"); // NOI18N

        pluginUpdatesItem.setAction( Commands.CONFIGURE_UPDATES );
        pluginUpdatesItem.setName("pluginUpdatesItem"); // NOI18N
        toolboxMenu.add(pluginUpdatesItem);

        jSeparator24.setName("jSeparator24"); // NOI18N
        toolboxMenu.add(jSeparator24);

        pluginCatalogItem.setAction( Commands.PLUGIN_CATALOG );
        pluginCatalogItem.setName("pluginCatalogItem"); // NOI18N
        toolboxMenu.add(pluginCatalogItem);

        managePluginsItem.setAction( Commands.PLUGIN_MANAGER );
        managePluginsItem.setName("managePluginsItem"); // NOI18N
        toolboxMenu.add(managePluginsItem);

        menuBar.add(toolboxMenu);

        windowMenu.setText(string("app-window")); // NOI18N
        windowMenu.setName("windowMenu"); // NOI18N
        menuBar.add(windowMenu);

        helpMenu.setText(string("app-help")); // NOI18N
        helpMenu.setActionCommand(string("app-help")); // NOI18N
        helpMenu.setName("helpMenu"); // NOI18N

        helpItem.setAction( Commands.HELP );
        helpItem.setName("helpItem"); // NOI18N
        helpMenu.add(helpItem);

        userManualItem.setAction( Commands.HELP_USER_MANUAL );
        userManualItem.setName("userManualItem"); // NOI18N
        helpMenu.add(userManualItem);

        jSeparator11.setName("jSeparator11"); // NOI18N
        helpMenu.add(jSeparator11);

        devManualItem.setAction( Commands.HELP_DEV_MANUAL );
        devManualItem.setName("devManualItem"); // NOI18N
        helpMenu.add(devManualItem);

        translatorManualItem.setAction( Commands.HELP_TRANSLATOR_MANUAL );
        translatorManualItem.setName("translatorManualItem"); // NOI18N
        helpMenu.add(translatorManualItem);

        devJavaApiItem.setAction( Commands.HELP_DEV_JAVA_API);
        devJavaApiItem.setName("devJavaApiItem"); // NOI18N
        helpMenu.add(devJavaApiItem);

        devJsApiItem.setAction( Commands.HELP_DEV_JS_API);
        devJsApiItem.setName("devJsApiItem"); // NOI18N
        helpMenu.add(devJsApiItem);

        jSeparator25.setName("jSeparator25"); // NOI18N
        helpMenu.add(jSeparator25);

        bugReportItem.setAction( Commands.FILE_BUG_REPORT );
        bugReportItem.setName("bugReportItem"); // NOI18N
        helpMenu.add(bugReportItem);

        aboutSeparator.setName("aboutSeparator"); // NOI18N
        helpMenu.add(aboutSeparator);

        aboutItem.setAction( Commands.ABOUT );
        aboutItem.setName("aboutItem"); // NOI18N
        helpMenu.add(aboutItem);

        menuBar.add(helpMenu);

        setJMenuBar(menuBar);

        setSize(new java.awt.Dimension(800, 600));
        setLocationRelativeTo(null);
    }// </editor-fold>//GEN-END:initComponents

    @Override
    public StrangeEonsEditor selectNextEditor() {
        if (editorTab.getTabCount() > 0) {
            int i = editorTab.getSelectedIndex() + 1;
            editorTab.setSelectedIndex(i == editorTab.getTabCount() ? 0 : i);
        }
        return getActiveEditor();
    }

    @Override
    public StrangeEonsEditor selectPreviousEditor() {
        if (editorTab.getTabCount() > 0) {
            int i = editorTab.getSelectedIndex() - 1;
            editorTab.setSelectedIndex(i == -1 ? editorTab.getTabCount() - 1 : i);
        }
        return getActiveEditor();
    }

    private void formWindowClosing(java.awt.event.WindowEvent evt) {//GEN-FIRST:event_formWindowClosing
        exitApplication(false);
    }//GEN-LAST:event_formWindowClosing

    @Override
    public void showPreferencesDialog(Component parent, PreferenceCategory displayCategory) {
        if (parent == null) {
            parent = this;
        }
        Preferences d = new Preferences();
        if (displayCategory != null) {
            d.setSelectedCategory(displayCategory);
        }
        d.setLocationRelativeTo(parent);
        d.setVisible(true);
    }

    /**
     * Show the about dialog for the application.
     */
    @Override
    public void showAboutDialog() {
        setWaitCursor();
        try {
            About dlg = new About();
            dlg.setVisible(true);
        } finally {
            setDefaultCursor();
        }
    }

<<<<<<< HEAD
=======
    /**
     * @deprecated This is a cover method for {@code exitApplication( false )}.
     * It is retained for backwards compatibility.
     */
    @Deprecated
    public void exitApplication() {
        //
        // THIS EXACT SIGNATURE IS REQUIRED BY OS X ADAPTER
        //
        // NOTE WELL:
        // This method cannot be removed. It is required for backwards
        // compatibility to avoid breaking the interface presented to
        // older plug-ins. It is also required in order to implement
        // the OSXAdapter so that the Application/Quit menu works
        // correctly.
        exitApplication(false);
    }

>>>>>>> 0e780135
    @Override
    public boolean exitApplication(final boolean restart) {
        if ((getExtendedState() & ICONIFIED) != 0) {
            setExtendedState(getExtendedState() & ~ICONIFIED);
        }

        final MultiCloseDialog mcd = new MultiCloseDialog(this);
        if (mcd.showDialog()) {
            Settings.getUser().storeWindowSettings("appframe", this);

            // Prevent any more messages from trying to display during shutdown
            // This must be called before hiding the window or displaying a message
            // will throw an exception.
            Messenger.setQueueProcessingEnabled(false);

            setVisible(false);
            try {
                if (project != null) {
                    File projFile = project.getPackageFile() != null ? project.getPackageFile() : project.getFile();
                    Settings.getUser().set(LAST_PROJECT_KEY, projFile.getAbsolutePath());
                    closeProject();
                } else {
                    Settings.getUser().reset(LAST_PROJECT_KEY);
                }

                dispose();
                StrangeEons.getApplication().unloadPlugins();
                BundleInstaller.unloadExtensions();
                StrangeEons.getApplication().runExitTasks();
                AutomaticUpdater.writePendingUpdateInformation();
                RawSettings.writeUserSettingsImmediately();
            } finally {
                // do an invokeLater to synch with any exit tasks that need to invokeLater
                EventQueue.invokeLater(() -> {
                    try {
                        if (restart) {
                            Restarter.launchRestartProcess();
                        }
                    } catch (Throwable t) {
                        StrangeEons.log.log(Level.SEVERE, "exception while trying to restart", t);
                    } finally {
                        System.exit(0);
                    }
                });
            }
            return true;
        }
        return false;
    }

    /**
     * Tracks whether the window has ever been visible, which cancels any
     * non-interactive mode.
     */
    boolean hasEverBeenMadeVisible = false;

    @Override
    @SuppressWarnings("deprecation")
    public void show() {
        // all calls to setVisible, etc., eventually lead to show()
        hasEverBeenMadeVisible = true;
        super.show();
    }

    private static final String LAST_PROJECT_KEY = "recent-project";

    @Override
    public StrangeEonsEditor getActiveEditor() {
        int tab = editorTab.getSelectedIndex();
        if (tab < 0) {
            return null;
        }
        TEditorTabLink elp = (TEditorTabLink) editorTab.getComponentAt(tab);
        return (StrangeEonsEditor) elp.getLinkedEditor();

//		JInternalFrame f = desktopPane.getSelectedFrame();
//		if( f == null ) {
//			JInternalFrame frames[] = desktopPane.getAllFrames();
//			if( frames.length >= 1 ) {
//				f = frames[0];
//			}
//		}
//		return (StrangeEonsEditor) f;
    }

    // used by the window menu since detached editors are also tracked windows;
    // this keeps them from being listed twice
    StrangeEonsEditor[] getAttachedEditors() {
        JInternalFrame[] frames = desktopPane.getAllFrames();
        StrangeEonsEditor[] editors = new StrangeEonsEditor[frames.length];
        for (int i = 0; i < frames.length; ++i) {
            editors[i] = (StrangeEonsEditor) frames[i];
        }
        return editors;
    }

    @Override
    public StrangeEonsEditor[] getEditors() {
        final int count = editorTab.getTabCount();
        final StrangeEonsEditor[] editors = new StrangeEonsEditor[count];
        for (int i = 0; i < editors.length; ++i) {
            final TEditorTabLink link = (TEditorTabLink) editorTab.getComponentAt(i);
            editors[i] = (StrangeEonsEditor) link.getLinkedEditor();
        }
        return editors;
    }

    @Override
    public void redrawPreviews() {
        for (StrangeEonsEditor ed : getEditors()) {
            if (ed instanceof AbstractGameComponentEditor) {
                ((AbstractGameComponentEditor) ed).redrawPreview();
            }
        }
    }

    /**
     * @deprecated Replaced by {@link #redrawPreviews()}.
     */
    @Deprecated
    public void forceRerender() {
        redrawPreviews();
    }

    @Override
    public void addEditor(StrangeEonsEditor editor) {
        if (editor == null) {
            throw new NullPointerException("null editor");
        }

        final AbstractStrangeEonsEditor frame = (AbstractStrangeEonsEditor) editor;

        setWaitCursor();
        try {
            installTextEditorFont(frame);

            TEditorTabLink elp = new TEditorTabLink(frame);
            desktopPane.add(frame);
            editorTab.add("", elp);
            frame.setEditorLinkPanel(elp);

            try {
                frame.pack();
                frame.setMaximum(true);
            } catch (PropertyVetoException e) {
            }

            EventQueue.invokeLater(() -> {
                try {
                    frame.setMaximum(true);
                    frame.updateTab();
                } catch (PropertyVetoException e) {
                }
            });

            frame.setVisible(true);
            try {
                frame.setSelected(true);
            } catch (PropertyVetoException e) {
            }
            fireEditorAdded(editor);
            frame.updateTab();
        } finally {
            setDefaultCursor();
        }
    }

    private void installTextEditorFont(JComponent parent) {
        if (parent instanceof PortraitPanel) {
            return;
        }
        if (parent instanceof HSBPanel) {
            return;
        }

        if (parent instanceof JTextComponent && parent.getClientProperty(NO_EDITOR_FONT) == null) {
            JTextComponent textComponent = (JTextComponent) parent;
            if (textComponent.isEditable()) {
                textComponent.setFont(ResourceKit.getEditorFont());
            }
        } else {
            for (int i = 0; i < parent.getComponentCount(); ++i) {
                Component c = parent.getComponent(i);
                if (c instanceof JComponent) {
                    installTextEditorFont((JComponent) c);
                }
            }
        }
    }

    @Override
    public void setWaitCursor() {
        JUtilities.showWaitCursor(this);
    }

    @Override
    public void setDefaultCursor() {
        JUtilities.hideWaitCursor(this);
    }

    /**
     * Adds a new listener for changes to the current project.
     *
     * @param li the listener to call when a project is opened or closed
     */
    @Override
    public void addProjectEventListener(ProjectEventListener li) {
        listeners.add(ProjectEventListener.class, li);
    }

    /**
     * Removes a listener for changes to the current project.
     *
     * @param li the listener to be removed
     */
    @Override
    public void removeProjectEventListener(ProjectEventListener li) {
        listeners.remove(ProjectEventListener.class, li);
    }

    private Project project;

    @Override
    public Project getOpenProject() {
        return project;
    }

    @Override
    public boolean setOpenProject(File projectFolder) {
        return openProject(projectFolder, true);
    }

    private boolean openProject(File projectFolder, boolean showOpenAnimation) {
        setWaitCursor();
        try {
            Project proj = null;
            try {
                String exclude = Settings.getShared().get("exclude-from-projects");
                if (exclude != null && !exclude.isEmpty()) {
                    String[] pats = exclude.trim().split("\\s*,\\s*");
                    for (int i = 0; i < pats.length; ++i) {
                        pats[i] = pats[i].trim();
                    }
                    Member.setExcludedFilePatterns(pats);
                }
                proj = Project.open(projectFolder);

                // check the minver and requires settings to see if the project
                // requires a newer version or missing components
                if (isVisible()) {
                    final Settings s = proj.getSettings();
                    final String build = s.get(Listing.MINIMUM_VERSION);
                    if (build != null && !build.isEmpty()) {
                        try {
                            int minBuild = Integer.parseInt(build.trim());
                            if (minBuild > StrangeEons.getBuildNumber()) {
                                final String ok = string("app-warn-proj-minver-ok");
                                final int choice = JOptionPane.showOptionDialog(
                                        this, string("app-warn-proj-minver"), "",
                                        0, JOptionPane.WARNING_MESSAGE, null,
                                        new Object[]{ok, string("cancel")}, ok
                                );
                                if (choice != 0) {
                                    return false;
                                }
                            }
                        } catch (NumberFormatException e) {
                            StrangeEons.log.log(Level.WARNING, "invalid requires-build value in project: \"{0}\"", build);
                        }
                    }

                    final String requires = s.get(Listing.REQUIRES);
                    if (requires != null) {
                        final String coreSpec = requires.replaceAll("\\s*,\\s*", "\n");
                        CoreComponents.validateCoreComponents(coreSpec);
                    }
                }

            } catch (Exception e) {
                ErrorDialog.displayError(string("prj-err-open-proj"), e);
                return false;
            }

            if (project != null) {
                closeProjectImpl();
            }
            project = proj;
            createProjectView(proj, showOpenAnimation);
            RecentFiles.addRecentProject(projectFolder);

            // fire project event
            Object[] li = listeners.getListenerList();
            for (int i = li.length - 2; i >= 0; i -= 2) {
                if (li[i] == ProjectEventListener.class) {
                    try {
                        ((ProjectEventListener) li[i + 1]).projectOpened(proj);
                    } catch (Exception e) {
                        StrangeEons.log.log(Level.WARNING, "uncaught exception in ProjectEventListener", e);
                    }
                }
            }

            return true;
        } finally {
            setDefaultCursor();
        }
    }

    @Override
    public void closeProject() {
        if (projView == null) {
            return;
        }

        // fire project event
        Project proj = projView.getProject();
        Object[] li = listeners.getListenerList();
        for (int i = li.length - 2; i >= 0; i -= 2) {
            if (li[i] == ProjectEventListener.class) {
                try {
                    ((ProjectEventListener) li[i + 1]).projectClosing(proj);
                } catch (Exception e) {
                    StrangeEons.log.log(Level.WARNING, "uncaught exception in ProjectEventListener " + li[i + 1], e);
                }
            }
        }

        closeProjectImpl();
        if (projView != null) {
            Settings.getUser().setInt(KEY_PROJECT_DIVIDER, projectSplitPane.getDividerLocation());
            getContentPane().remove(projectSplitPane);
            getContentPane().add(tabHolder, BorderLayout.CENTER);
            projView.dispose();
            projView = null;
            validate();
        }
    }

    private void closeProjectImpl() {
        setWaitCursor();
        try {
            if (project != null) {
                if (projView != null) {
                    // force pending view changes to apply now
                    // (such as updating project notes)
                    projView.setProject(null);
                }
                project.close();
                project = null;
                newEditorDialog.updateProjectStatus(null);
            }
        } finally {
            setDefaultCursor();
        }
    }

    @Override
    public ProjectView getOpenProjectView() {
        return projView;
    }

    private ProjectView projView;

    private void createProjectView(Project p, boolean showOpenAnimation) {
        if (projView == null) {
            projView = new ProjectView();
            if (projectSplitPane == null) {
                projectSplitPane = new JSplitPane(JSplitPane.HORIZONTAL_SPLIT);
                projectSplitPane.setDividerSize(8);
                projectSplitPane.setBorder(BorderFactory.createEmptyBorder());
            }
            projectSplitPane.setLeftComponent(projView);
            projectSplitPane.setRightComponent(tabHolder);

            getContentPane().add(projectSplitPane, BorderLayout.CENTER);

            projectSplitPane.setDividerLocation(0);
            String dividerPosValue = Settings.getShared().get(KEY_PROJECT_DIVIDER);
            final int dividerPos = dividerPosValue == null ? 300 : (Settings.integer(dividerPosValue) < 0 ? 300 : Settings.integer(dividerPosValue));

            if (showOpenAnimation) {
                new Animation(0.5f) {
                    @Override
                    public void composeFrame(float position) {
                        projectSplitPane.setDividerLocation((int) (dividerPos * position + 0.5f));
                    }
                }.play(KEY_PROJECT_DIVIDER);
            } else {
                projectSplitPane.setDividerLocation(dividerPos);
            }
        }
        projView.setProject(p);
        newEditorDialog.updateProjectStatus(p);
    }

    private JSplitPane projectSplitPane;
    private static final String KEY_PROJECT_DIVIDER = "project-divider-pos";

    @Override
    public StrangeEonsEditor[] getEditorsShowingFile(File f) {
        int matches = 0;
        StrangeEonsEditor[] eds = getEditors();
        for (int i = 0; i < eds.length; ++i) {
            File t = eds[i].getFile();
            if (t == null) {
                if (f == null) {
                    ++matches;
                }
            } else {
                if (t.equals(f)) {
                    ++matches;
                }
            }
        }

        int j = 0;
        StrangeEonsEditor[] match = new StrangeEonsEditor[matches];
        for (int i = 0; i < eds.length; ++i) {
            File t = eds[i].getFile();
            if (t == null) {
                if (f == null) {
                    match[j++] = eds[i];
                }
            } else {
                if (t.equals(f)) {
                    match[j++] = eds[i];
                }
            }
        }
        return match;
    }

    @Override
    public void openFile(final File file) {
        if (file == null) {
            throw new NullPointerException("null path");
        }
        SwingUtilities.invokeLater(() -> {
            setWaitCursor();
            try {
                addFileToOpenQueue(file);
                openFilesInQueue();
            } finally {
                setDefaultCursor();
            }
        });
    }

    @SuppressWarnings({"deprecation", "unchecked"})
    private AbstractGameComponentEditor<? extends GameComponent> openGameComponentImpl(File f) {
        GameComponent gameComponent = ResourceKit.getGameComponentFromFile(f);
        if (gameComponent == null) {
            return null;
        }

        AbstractGameComponentEditor editor = gameComponent.createDefaultEditor();
        if (editor.getFrameIcon() == AbstractGameComponentEditor.DEFAULT_EDITOR_ICON) {
            editor.setFrameIcon(newEditorDialog.getIconForComponent(gameComponent));
        }

        RecentFiles.addRecentDocument(f);
        editor.handleOpenRequest(gameComponent, f);
        newEditorDialog.setVisible(false);
        return editor;
    }

    private static final BlockingQueue<String> fileOpenQueue = new LinkedBlockingQueue<>();

    /**
     * Adds a file specification to a threadsafe list of files to open. This is
     * called to add command line arguments, to implement single instance
     * support (a second instance will find this instance, pass along any files,
     * then exit; this supports opening documents from the desktop), and via
     * {@link #openFile}. This method is threadsafe.
     *
     * @param file the file path to open
     */
    static void addFileToOpenQueue(File file) {
        try {
            fileOpenQueue.put("F " + file.getAbsolutePath());
        } catch (InterruptedException e) {
            StrangeEons.log.log(Level.SEVERE, null, e);
        }
    }

    /**
     * Opens files that have been added to the queue via
     * {@link #addFileToOpenQueue(java.lang.String)}.
     */
    void openFilesInQueue() {
        if (!EventQueue.isDispatchThread()) {
            throw new IllegalStateException("must be called from EDT");
        }

        int bundleFlags = 0;

        Open openAction = null;
        View viewAction = null;

        StrangeEonsEditor[] editors = getEditors();

        while (fileOpenQueue.size() > 0) {
            String fileSpec = null;
            try {
                fileSpec = fileOpenQueue.take();
            } catch (InterruptedException e) {
                // get it next time
            }
            if (fileSpec == null || fileSpec.length() < 2 || fileSpec.charAt(1) != ' ') {
                if (fileSpec != null) {
                    StrangeEons.log.log(Level.SEVERE, "bad queue syntax");
                }
                continue;
            }

            char entryType = fileSpec.charAt(0);
            fileSpec = fileSpec.substring(2);

            if (entryType == 'U') {
                // skip URLs open from previous build
//                APIBrowser browser = new APIBrowser(fileSpec);
//                browser.setURL(fileSpec);
//                StrangeEons.addEditor(browser);
                continue;
            }

            if (entryType != 'F') {
                StrangeEons.log.log(Level.SEVERE, "unknown type " + entryType);
                continue;
            }

            File file = new File(fileSpec);
            boolean alreadyOpen = false;
            if (file != null) {
                if (file.isDirectory() || Project.isProjectPackage(file)) {
                    // see if we can find a project somewhere in this chain
                    try {
                        File projRoot = file;
                        if (file.isDirectory()) {
                            while (projRoot != null && !Project.isProjectFolder(projRoot)) {
                                projRoot = projRoot.getParentFile();
                            }
                        }
                        if (projRoot != null) {
                            setOpenProject(projRoot);
                        }
                    } catch (IOException e) {
                        ErrorDialog.displayError(string("prj-err-open"), e);
                    }
                    continue;
                }

                // check if user double-clicked a plug-in
                if (PluginBundle.getBundleType(file) != PluginBundle.TYPE_UNKNOWN) {
                    Object[] options = new Object[]{string("plug-autoinstall-ok"), string("pt-import-plugin-name"), string("cancel")};
                    if (getOpenProject() == null || getOpenProject().findMember(file) != null) {
                        JButton disabledImport = new JButton(options[1].toString());
                        disabledImport.setEnabled(false);
                        options[1] = disabledImport;
                    }
                    int selection = JOptionPane.showOptionDialog(this, string("plug-autoinstall-prompt", file.getName()),
                            string("plug-autoinstall-title"), 0, JOptionPane.QUESTION_MESSAGE,
                            PluginBundle.getIcon(file, false), options, options[0]);

                    // clicked Cancel, short circuit out
                    if (selection == 2 || selection == JOptionPane.CLOSED_OPTION) {
                        continue;
                    }

                    // clicked Import, copy the file to the project and import it then leave
                    if (selection == 1) {
                        // copy the bundle into the project
                        Project openProj = getOpenProject();
                        File dest = new File(openProj.getFile(), file.getName());
                        dest = ProjectUtilities.getAvailableFile(dest);
                        try {
                            ProjectUtilities.copyFile(file, dest);
                        } catch (IOException e) {
                            ErrorDialog.displayError(string("prj-err-copy", file.getName()), e);
                            continue;
                        }
                        // import the bundle
                        Task importedTask = PluginImportTask.createTaskFromBundle(openProj, file);
                        // no problems, make sure the new task folder is visible
                        if (importedTask != null) {
                            openProj.synchronize();
                            continue;
                        }
                    }

                    if (selection == 0) {
                        try {
                            bundleFlags |= BundleInstaller.installPluginBundle(file);
                        } catch (IOException e) {
                            ErrorDialog.displayError(string("cat-err-install", file.getName()), e);
                            continue;
                        }
                    }
                    // avoid loading as .eon file in any event
                    continue;
                }

                // nope, not a plug-in: assume it is a file in .eon format
                // or a project file type that can be opened internally
                for (StrangeEonsEditor editor : editors) {
                    if (file.equals(editor.getFile())) {
                        alreadyOpen = true;
                        editor.select();
                        break;
                    }
                }
                if (!alreadyOpen) {
                    // doesn't look like a game component, try internal open first
                    if (!file.getName().endsWith(".eon")) {
                        if (openAction == null) {
                            openAction = (Open) Actions.getUnspecializedAction("open");
                            if (openAction == null) {
                                openAction = new Open();
                            }
                        }
                        try {
                            if (openAction.tryInternalOpen(project, null, file)) {
                                continue;
                            }
                        } catch (IOException e) {
                            ErrorDialog.displayError(string("app-err-open", file.getName()), e);
                            continue;
                        }
                        if (viewAction == null) {
                            viewAction = (View) Actions.getUnspecializedAction("view");
                            if (viewAction == null) {
                                viewAction = new View();
                            }
                        }
                        if (viewAction.tryInternalView(project, null, file)) {
                            continue;
                        }
                    }
                    // when all else fails, assume it's a game component
                    // regardless of extension
                    final StrangeEonsEditor ed = openGameComponentImpl(file);
                    if (ed != null) {
                        addEditor(ed);
                        editors = getEditors();
                    }
                }
            }
        }

        if (bundleFlags != 0) {
            BundleInstaller.finishBundleInstallation(bundleFlags);
            if ((bundleFlags & (BundleInstaller.INSTALL_FLAG_THEME | BundleInstaller.INSTALL_FLAG_EXTENSION)) != 0) {
                StringBuilder msg = new StringBuilder(140);
                if ((bundleFlags & BundleInstaller.INSTALL_FLAG_THEME) != 0) {
                    msg.append(string("plug-autoinstall-theme"));
                }
                if ((bundleFlags & BundleInstaller.INSTALL_FLAG_EXTENSION) != 0) {
                    if (msg.length() > 0) {
                        msg.append("<p>&nbsp;<p>");
                    }
                    msg.append(string("plug-autoinstall-extension"));
                }
                JOptionPane.showMessageDialog(this, msg.toString(),
                        string("plug-autoinstall-title"), JOptionPane.INFORMATION_MESSAGE);
            }
            if ((bundleFlags & BundleInstaller.INSTALL_FLAG_PLUGIN) != 0) {
                StrangeEons.getApplication().loadPlugins();
            }
        }
    }

    // Variables declaration - do not modify//GEN-BEGIN:variables
    private javax.swing.JMenuItem aboutItem;
    private javax.swing.JPopupMenu.Separator aboutSeparator;
    private javax.swing.JMenuItem alignBottomItem;
    private javax.swing.JMenuItem alignCenterItem;
    private javax.swing.JMenuItem alignLeftItem;
    private javax.swing.JMenu alignMenu;
    private javax.swing.JMenuItem alignMiddleItem;
    private javax.swing.JMenuItem alignRightItem;
    private javax.swing.JMenuItem alignTopItem;
    private javax.swing.JMenu cardEdgeMenu;
    private javax.swing.JMenu convertMenu;
    private javax.swing.JMenuItem createExpansionItem;
    private javax.swing.JMenu deckMenu;
    private javax.swing.JDesktopPane desktopPane;
    private javax.swing.JMenu editMenu;
    private javax.swing.JTabbedPane editorTab;
    private javax.swing.JMenuItem exitItem;
    private javax.swing.JPopupMenu.Separator exitSeparator;
    private javax.swing.JPopupMenu.Separator expansionSeparator;
    private javax.swing.JMenu expansionSymbolMenu;
    private javax.swing.JMenuItem exportItem;
    private javax.swing.JMenu fileMenu;
    private javax.swing.JMenuItem findInProjectItem;
    private javax.swing.JMenuItem formatCodeItem;
    private javax.swing.JMenu helpMenu;
    private javax.swing.JCheckBoxMenuItem inkSaverMenuItem;
    private javax.swing.JMenuItem insertCharsItem;
    private javax.swing.JPopupMenu.Separator jSeparator10;
    private javax.swing.JPopupMenu.Separator jSeparator11;
    private javax.swing.JPopupMenu.Separator jSeparator13;
    private javax.swing.JPopupMenu.Separator jSeparator17;
    private javax.swing.JPopupMenu.Separator jSeparator24;
    private javax.swing.JPopupMenu.Separator jSeparator25;
    private javax.swing.JPopupMenu.Separator jSeparator33;
    private javax.swing.JPopupMenu.Separator jSeparator35;
    private javax.swing.JPopupMenu.Separator jSeparator36;
    private javax.swing.JPopupMenu.Separator jSeparator37;
    private javax.swing.JPopupMenu.Separator jSeparator38;
    private javax.swing.JPopupMenu.Separator jSeparator5;
    private javax.swing.JMenuItem managePluginsItem;
    private javax.swing.JMenuItem markupAbbreviationsItem;
    private javax.swing.JMenu markupMenu;
    private javax.swing.JMenuBar menuBar;
    private javax.swing.JMenu openRecentMenu;
    private javax.swing.JMenuItem pasteStyleItem;
    private javax.swing.JMenuItem pluginCatalogItem;
    private javax.swing.JMenuItem pluginUpdatesItem;
    private javax.swing.JMenuItem preferencesItem;
    private javax.swing.JPopupMenu.Separator preferencesSeparator;
    private javax.swing.JMenu snapMenu;
    private javax.swing.JMenuItem sortSourceItem;
    private javax.swing.JMenuItem sortSourceItem1;
    private javax.swing.JMenu sourceMenu;
    private javax.swing.JPanel tabHolder;
    private javax.swing.JMenu toolboxMenu;
    private javax.swing.JMenu variantMenu;
    private javax.swing.JCheckBoxMenuItem viewContextBarItem;
    private javax.swing.JCheckBoxMenuItem viewEdgeOutlinesItem;
    private javax.swing.JMenu viewMenu;
    private javax.swing.JCheckBoxMenuItem viewPortraitBoxesItem;
    private javax.swing.JCheckBoxMenuItem viewRegionBoxesItem;
    private javax.swing.JCheckBoxMenuItem viewUnsafeRegionsItem;
    private javax.swing.JMenu windowMenu;
    // End of variables declaration//GEN-END:variables

    /**
     * Installs an exception handler that tries to provide feedback during out
     * of memory conditions or when a script that has been converted to an
     * interface throws an exception.
     */
    static void installExceptionHandler() {
        // Install a default exception handler if this is the first instance
        // of the application created (normally there would only be one anyway)
        if (originalExceptionHandler == null) {
            Thread currentThread = Thread.currentThread();
            originalExceptionHandler = currentThread.getUncaughtExceptionHandler();
            currentThread.setUncaughtExceptionHandler((Thread t, Throwable e) -> {
                boolean handled = false;
                try {
                    if (e instanceof OutOfMemoryError) {
                        StrangeEons.log.log(Level.WARNING, null, e);
                        ErrorDialog.outOfMemory();
                        handled = true;
                    } else if ((e instanceof JavaScriptException) || (e instanceof RhinoException) || (e instanceof ScriptException)) {
                        ScriptMonkey.scriptError(e);
                        handled = true;
                    }
                } catch (Throwable ex) {
                }
                if (!handled) {
                    originalExceptionHandler.uncaughtException(t, e);
                }
            });
        }
    }
    private static UncaughtExceptionHandler originalExceptionHandler = null;

    private NewEditorDialog newEditorDialog;

    @Override
    public void startTracking(TrackedWindow window) {
        ((WindowMenu) windowMenu).trackWindow(window, true);
    }

    @Override
    public void stopTracking(TrackedWindow window) {
        ((WindowMenu) windowMenu).trackWindow(window, false);
    }

    /**
     * Return the main application frame, or null if none is registered. This is
     * used by dialogs to determine what their parent should be when no parent
     * is specified.
     *
     * @return the application frame, which is the concrete implementation of
     * {@link StrangeEonsAppWindow}
     */
    static AppFrame getApp() {
        return appFrame;
    }
    private static AppFrame appFrame;

    @Override
    public String toString() {
        return "StrangeEonsApplicationWindow: ["
                + "size:" + getWidth() + "x" + getHeight()
                + ", editors: " + getEditors().length
                + "]";
    }

    @Override
    public void suggestRestart(final String message) {
        Restarter.offer(message);
    }

    /**
     * Returns the desktop that hosts attached editors. (This method is needed
     * by the T* helper classes such as {@link TAttachedEditor}.)
     *
     * @return the desktop component
     */
    JDesktopPane getDesktop() {
        return desktopPane;
    }

    /**
     * Inserts a menu item at a standard location in the application menu. This
     * is a convenient way to add new items to a menu. If you want more control
     * over menu placement, or to scan or replace existing items, see the
     * <tt>uiutils</tt> scripting library.
     *
     * @param parent an identifier for the menu you wish to insert into
     * @param item the item you wish to insert; this should either be a
     * separator or a menu item
     * @since 2.1a8
     */
    @Override
    public void addMenuItem(AppMenu parent, JComponent item) {
        initMenuGrid();

        final int MENUS = 0, PARENT = 1, INSERT = 2, SEPS = 3, COUNT = 4;
        final int MENU_COUNT = appMenuGrid[0].length;

        // locate the index in appMenuGrid for parent
        int m = 0;
        for (; m < MENU_COUNT; ++m) {
            if (parent == appMenuGrid[MENUS][m]) {
                break;
            }
        }
        if (m == MENU_COUNT) {
            throw new AssertionError("not in appMenuGrid: " + parent);
        }

        // check that the item isn't already there
        JMenu menu = (JMenu) appMenuGrid[PARENT][m];
        if (item.getParent() == menu) {
            return;
        }

        // find the standard menu item after which new items are to be inserted
        int i = 0;
        for (; i < menu.getMenuComponentCount(); ++i) {
            if (menu.getMenuComponent(i) == appMenuGrid[INSERT][m]) {
                break;
            }
        }
        if (i == menu.getMenuComponentCount()) {
            throw new AssertionError("missing insert item in appMenuGrid: " + parent);
        }

        ++i; // skip past tagged item to insertion point
        // if no items added yet, add separator
        if (((JSeparator) appMenuGrid[SEPS][m]).getParent() == null) {
            menu.add((JSeparator) appMenuGrid[SEPS][m], i);
        }
        ++i; // skip past our separator

        // skip past already added items and update count
        int count = (Integer) appMenuGrid[COUNT][m];
        i += count;

        menu.add(item, i);
        appMenuGrid[COUNT][m] = ++count;
    }

    /**
     * Removes a menu item previously added with {@link #addMenuItem}. If you
     * have added an item to a menu with {@code addMenuItem}, you must use this
     * method to remove that item before changing the item's parent or the
     * application menus may be corrupted.
     *
     * @param parent an identifier for the menu you inserted this menu item into
     * @param item the item you wish to remove
     * @since 2.1a8
     */
    @Override
    public void removeMenuItem(AppMenu parent, JComponent item) {
        if (appMenuGrid == null) {
            return;
        }

        final int MENUS = 0, PARENT = 1, INSERT = 2, SEPS = 3, COUNT = 4;
        final int MENU_COUNT = appMenuGrid[0].length;

        // locate the index in appMenuGrid for parent
        int m = 0;
        for (; m < MENU_COUNT; ++m) {
            if (parent == appMenuGrid[MENUS][m]) {
                break;
            }
        }
        if (m == MENU_COUNT) {
            throw new AssertionError("not in appMenuGrid: " + parent);
        }

        // check that the item was previously installed
        JMenu menu = (JMenu) appMenuGrid[PARENT][m];
        int i = 0;
        for (; i < menu.getMenuComponentCount(); ++i) {
            if (menu.getMenuComponent(i) == item) {
                break;
            }
        }
        if (i == menu.getMenuComponentCount()) {
            return;
        }

        menu.remove(i);

        // if this was the last item, also remove the separator
        int count = (Integer) appMenuGrid[COUNT][m];

        if (--count <= 0) {
            appMenuGrid[COUNT][m] = 0;

            for (i = 0; i < menu.getMenuComponentCount(); ++i) {
                if (menu.getMenuComponent(i) == appMenuGrid[SEPS][m]) {
                    break;
                }
            }
            if (i == menu.getMenuComponentCount()) {
                return;
            }

            menu.remove(i);
        }
        appMenuGrid[COUNT][m] = count;
    }

    private Object[][] appMenuGrid;

    /**
     * Initializes {@code appMenuGrid} with an array that determines where new
     * menu items will be added by {@link #addMenuItem}.
     */
    private void initMenuGrid() {
        if (appMenuGrid != null) {
            return;
        }
        appMenuGrid = new Object[][]{
            new AppMenu[]{AppMenu.FILE, AppMenu.EDIT, AppMenu.VIEW, AppMenu.EXPANSION, AppMenu.MARKUP, AppMenu.DECK, AppMenu.SOURCE, AppMenu.TOOLBOX, AppMenu.HELP},
            new JMenu[]{fileMenu, editMenu, viewMenu, expansionSymbolMenu, markupMenu, deckMenu, sourceMenu, toolboxMenu, helpMenu},
            new JMenuItem[]{exportItem, findInProjectItem, viewContextBarItem, createExpansionItem, insertCharsItem, pasteStyleItem, sortSourceItem, pluginUpdatesItem, aboutItem},
            new JSeparator[]{sep(), sep(), sep(), sep(), sep(), sep(), sep(), sep(), sep()},
            new Integer[]{0, 0, 0, 0, 0, 0, 0, 0, 0}
        };
    }

    /**
     * Returns a new menu separator. Helper used to init the menu grid.
     */
    private static JSeparator sep() {
        return new JPopupMenu.Separator();
    }

    /**
     * Re-arranges menus and installs OS-specific handling for MacOS.
     */
    private void installMacOsDesktopHandlers() {
        Desktop desktop = Desktop.getDesktop();
        desktop.setDefaultMenuBar(menuBar);
        desktop.setAboutHandler(ev -> this.showAboutDialog());
        desktop.setOpenFileHandler(ev -> ev.getFiles().forEach(this::openFile));
        desktop.setPreferencesHandler(ev -> this.showPreferencesDialog(this, null));
        desktop.setQuitStrategy(QuitStrategy.CLOSE_ALL_WINDOWS);
        desktop.setQuitHandler((ev, response) -> {
            try {
                if(!exitApplication(false)) {
                    response.cancelQuit();
                    return;
                }
            } catch(Exception ex) {
                // user still chose to quie
            }
            response.performQuit();
        });

        exitSeparator.setVisible(false);
        exitItem.setVisible(false);
        aboutSeparator.setVisible(false);
        aboutItem.setVisible(false);
        preferencesSeparator.setVisible(false);
        preferencesItem.setVisible(false);
    }
}<|MERGE_RESOLUTION|>--- conflicted
+++ resolved
@@ -1632,27 +1632,6 @@
         }
     }
 
-<<<<<<< HEAD
-=======
-    /**
-     * @deprecated This is a cover method for {@code exitApplication( false )}.
-     * It is retained for backwards compatibility.
-     */
-    @Deprecated
-    public void exitApplication() {
-        //
-        // THIS EXACT SIGNATURE IS REQUIRED BY OS X ADAPTER
-        //
-        // NOTE WELL:
-        // This method cannot be removed. It is required for backwards
-        // compatibility to avoid breaking the interface presented to
-        // older plug-ins. It is also required in order to implement
-        // the OSXAdapter so that the Application/Quit menu works
-        // correctly.
-        exitApplication(false);
-    }
-
->>>>>>> 0e780135
     @Override
     public boolean exitApplication(final boolean restart) {
         if ((getExtendedState() & ICONIFIED) != 0) {
