<?xml version="1.0" encoding="UTF-8" ?>

<Form version="1.4" maxVersion="1.4" type="org.netbeans.modules.form.forminfo.JPanelFormInfo">
  <Properties>
    <Property name="border" type="javax.swing.border.Border" editor="org.netbeans.modules.form.editors2.BorderEditor">
      <Border info="org.netbeans.modules.form.compat2.border.TitledBorderInfo">
        <TitledBorder title="Portrait Adjustment">
          <ResourceString PropertyName="titleX" bundle="resources/text/interface/eons-text.properties" key="ae-panel-portrait" replaceFormat="string(&quot;{key}&quot;)"/>
        </TitledBorder>
      </Border>
    </Property>
    <Property name="name" type="java.lang.String" value="Form" noResource="true"/>
  </Properties>
  <AuxValues>
    <AuxValue name="FormSettings_autoSetComponentName" type="java.lang.Boolean" value="true"/>
    <AuxValue name="FormSettings_generateFQN" type="java.lang.Boolean" value="true"/>
    <AuxValue name="FormSettings_generateMnemonicsCode" type="java.lang.Boolean" value="false"/>
    <AuxValue name="FormSettings_i18nAutoMode" type="java.lang.Boolean" value="false"/>
    <AuxValue name="FormSettings_layoutCodeTarget" type="java.lang.Integer" value="1"/>
    <AuxValue name="FormSettings_listenerGenerationStyle" type="java.lang.Integer" value="2"/>
    <AuxValue name="FormSettings_variablesLocal" type="java.lang.Boolean" value="false"/>
    <AuxValue name="FormSettings_variablesModifier" type="java.lang.Integer" value="2"/>
    <AuxValue name="designerSize" type="java.awt.Dimension" value="-84,-19,0,5,115,114,0,18,106,97,118,97,46,97,119,116,46,68,105,109,101,110,115,105,111,110,65,-114,-39,-41,-84,95,68,20,2,0,2,73,0,6,104,101,105,103,104,116,73,0,5,119,105,100,116,104,120,112,0,0,0,-31,0,0,1,-101"/>
  </AuxValues>

  <Layout class="org.netbeans.modules.form.compat2.layouts.DesignGridBagLayout"/>
  <SubComponents>
    <Component class="javax.swing.JLabel" name="imageLabel">
      <Properties>
        <Property name="font" type="java.awt.Font" editor="org.netbeans.modules.form.editors2.FontEditor">
          <FontInfo relative="true">
            <Font bold="true" component="imageLabel" property="font" relativeSize="true" size="-1"/>
          </FontInfo>
        </Property>
        <Property name="text" type="java.lang.String" editor="org.netbeans.modules.i18n.form.FormI18nStringEditor">
          <ResourceString bundle="resources/text/interface/eons-text.properties" key="ae-panel-image" replaceFormat="string(&quot;{key}&quot;)"/>
        </Property>
        <Property name="border" type="javax.swing.border.Border" editor="org.netbeans.modules.form.editors2.BorderEditor">
          <Border info="org.netbeans.modules.form.compat2.border.MatteColorBorderInfo">
            <MatteColorBorder bottom="1" left="0" right="0" top="0">
              <Color PropertyName="color" blue="80" green="80" id="gray" palette="1" red="80" type="palette"/>
            </MatteColorBorder>
          </Border>
        </Property>
        <Property name="name" type="java.lang.String" value="imageLabel" noResource="true"/>
      </Properties>
      <Constraints>
        <Constraint layoutClass="org.netbeans.modules.form.compat2.layouts.DesignGridBagLayout" value="org.netbeans.modules.form.compat2.layouts.DesignGridBagLayout$GridBagConstraintsDescription">
          <GridBagConstraints gridX="0" gridY="0" gridWidth="2" gridHeight="1" fill="2" ipadX="100" ipadY="0" insetsTop="0" insetsLeft="6" insetsBottom="0" insetsRight="6" anchor="17" weightX="1.0" weightY="0.0"/>
        </Constraint>
      </Constraints>
    </Component>
    <Component class="javax.swing.JTextField" name="portraitField">
      <Properties>
        <Property name="columns" type="int" value="40"/>
        <Property name="font" type="java.awt.Font" editor="org.netbeans.modules.form.editors2.FontEditor">
          <FontInfo relative="true">
            <Font component="portraitField" property="font" relativeSize="true" size="-1"/>
          </FontInfo>
        </Property>
        <Property name="dragEnabled" type="boolean" value="true"/>
        <Property name="name" type="java.lang.String" value="portraitField" noResource="true"/>
      </Properties>
      <Events>
        <EventHandler event="actionPerformed" listener="java.awt.event.ActionListener" parameters="java.awt.event.ActionEvent" handler="portraitFieldActionPerformed"/>
      </Events>
      <AuxValues>
        <AuxValue name="JavaCodeGenerator_CreateCodeCustom" type="java.lang.String" value=" new ImagePastableTextField() "/>
      </AuxValues>
      <Constraints>
        <Constraint layoutClass="org.netbeans.modules.form.compat2.layouts.DesignGridBagLayout" value="org.netbeans.modules.form.compat2.layouts.DesignGridBagLayout$GridBagConstraintsDescription">
          <GridBagConstraints gridX="0" gridY="1" gridWidth="2" gridHeight="1" fill="2" ipadX="0" ipadY="0" insetsTop="6" insetsLeft="6" insetsBottom="0" insetsRight="6" anchor="18" weightX="1.0" weightY="0.0"/>
        </Constraint>
      </Constraints>
    </Component>
    <Container class="javax.swing.JPanel" name="cardPanel">
      <Properties>
        <Property name="border" type="javax.swing.border.Border" editor="org.netbeans.modules.form.editors2.BorderEditor">
          <Border info="org.netbeans.modules.form.compat2.border.CompoundBorderInfo">
            <CompoundBorder>
              <Border PropertyName="outside" info="org.netbeans.modules.form.compat2.border.MatteColorBorderInfo">
                <MatteColorBorder bottom="1" left="0" right="1" top="1">
                  <Color PropertyName="color" blue="80" green="80" id="gray" palette="1" red="80" type="palette"/>
                </MatteColorBorder>
              </Border>
              <Border PropertyName="inside" info="org.netbeans.modules.form.compat2.border.EmptyBorderInfo">
                <EmptyBorder bottom="0" left="6" right="0" top="0"/>
              </Border>
            </CompoundBorder>
          </Border>
        </Property>
        <Property name="name" type="java.lang.String" value="cardPanel" noResource="true"/>
      </Properties>
      <Constraints>
        <Constraint layoutClass="org.netbeans.modules.form.compat2.layouts.DesignGridBagLayout" value="org.netbeans.modules.form.compat2.layouts.DesignGridBagLayout$GridBagConstraintsDescription">
          <GridBagConstraints gridX="1" gridY="2" gridWidth="1" gridHeight="3" fill="1" ipadX="0" ipadY="0" insetsTop="6" insetsLeft="0" insetsBottom="6" insetsRight="6" anchor="18" weightX="1.0" weightY="1.0"/>
        </Constraint>
      </Constraints>

      <Layout class="org.netbeans.modules.form.compat2.layouts.DesignCardLayout"/>
      <SubComponents>
        <Container class="javax.swing.JPanel" name="coarseAdjustPanel">
          <Properties>
            <Property name="name" type="java.lang.String" value="coarseAdjustPanel" noResource="true"/>
          </Properties>
          <Constraints>
            <Constraint layoutClass="org.netbeans.modules.form.compat2.layouts.DesignCardLayout" value="org.netbeans.modules.form.compat2.layouts.DesignCardLayout$CardConstraintsDescription">
              <CardConstraints cardName="c"/>
            </Constraint>
          </Constraints>

          <Layout class="org.netbeans.modules.form.compat2.layouts.DesignGridBagLayout"/>
          <SubComponents>
            <Container class="ca.cgjennings.apps.arkham.PortraitControl" name="portraitControl">
              <Properties>
                <Property name="border" type="javax.swing.border.Border" editor="org.netbeans.modules.form.editors2.BorderEditor">
                  <Border info="org.netbeans.modules.form.compat2.border.LineBorderInfo">
                    <LineBorder>
                      <Color PropertyName="color" blue="80" green="80" id="gray" palette="1" red="80" type="palette"/>
                    </LineBorder>
                  </Border>
                </Property>
                <Property name="name" type="java.lang.String" value="portraitControl" noResource="true"/>
              </Properties>
              <Constraints>
                <Constraint layoutClass="org.netbeans.modules.form.compat2.layouts.DesignGridBagLayout" value="org.netbeans.modules.form.compat2.layouts.DesignGridBagLayout$GridBagConstraintsDescription">
                  <GridBagConstraints gridX="-1" gridY="-1" gridWidth="1" gridHeight="1" fill="1" ipadX="0" ipadY="0" insetsTop="6" insetsLeft="6" insetsBottom="6" insetsRight="6" anchor="10" weightX="1.0" weightY="1.0"/>
                </Constraint>
              </Constraints>

              <Layout>
                <DimensionLayout dim="0">
                  <Group type="103" groupAlignment="0" attributes="0">
                      <EmptySpace min="0" pref="346" max="32767" attributes="0"/>
                  </Group>
                </DimensionLayout>
                <DimensionLayout dim="1">
                  <Group type="103" groupAlignment="0" attributes="0">
                      <EmptySpace min="0" pref="136" max="32767" attributes="0"/>
                  </Group>
                </DimensionLayout>
              </Layout>
            </Container>
          </SubComponents>
        </Container>
        <Container class="javax.swing.JPanel" name="fineAdjustPanel">
          <Properties>
            <Property name="name" type="java.lang.String" value="fineAdjustPanel" noResource="true"/>
          </Properties>
          <Constraints>
            <Constraint layoutClass="org.netbeans.modules.form.compat2.layouts.DesignCardLayout" value="org.netbeans.modules.form.compat2.layouts.DesignCardLayout$CardConstraintsDescription">
              <CardConstraints cardName="f"/>
            </Constraint>
          </Constraints>

          <Layout>
            <DimensionLayout dim="0">
              <Group type="103" groupAlignment="0" attributes="0">
                  <Group type="102" attributes="0">
                      <EmptySpace min="-2" max="-2" attributes="0"/>
                      <Group type="103" groupAlignment="1" attributes="0">
                          <Component id="repeatMessageLabel" alignment="0" max="32767" attributes="1"/>
                          <Group type="102" alignment="0" attributes="0">
                              <Component id="translationPanel" min="-2" max="-2" attributes="1"/>
                              <EmptySpace min="-2" pref="32" max="-2" attributes="0"/>
                              <Group type="103" groupAlignment="0" max="-2" attributes="0">
                                  <Component id="jPanel1" max="32767" attributes="0"/>
                                  <Component id="scaleRotatePanel" max="32767" attributes="2"/>
                              </Group>
                              <EmptySpace min="0" pref="0" max="32767" attributes="0"/>
                          </Group>
                      </Group>
                      <EmptySpace min="-2" max="-2" attributes="0"/>
                  </Group>
              </Group>
            </DimensionLayout>
            <DimensionLayout dim="1">
              <Group type="103" groupAlignment="0" attributes="0">
                  <Group type="102" attributes="0">
                      <EmptySpace min="-2" pref="0" max="-2" attributes="0"/>
                      <Component id="repeatMessageLabel" min="-2" max="-2" attributes="0"/>
                      <EmptySpace min="-2" pref="1" max="-2" attributes="0"/>
                      <Group type="103" groupAlignment="0" attributes="0">
                          <Component id="translationPanel" min="-2" max="-2" attributes="3"/>
                          <Group type="102" attributes="0">
                              <Component id="scaleRotatePanel" min="-2" max="-2" attributes="3"/>
                              <EmptySpace max="-2" attributes="0"/>
                              <Component id="jPanel1" min="-2" max="-2" attributes="0"/>
                          </Group>
                      </Group>
                      <EmptySpace max="32767" attributes="0"/>
                  </Group>
              </Group>
            </DimensionLayout>
          </Layout>
          <SubComponents>
            <Component class="javax.swing.JLabel" name="repeatMessageLabel">
              <Properties>
                <Property name="font" type="java.awt.Font" editor="org.netbeans.modules.form.editors2.FontEditor">
                  <FontInfo relative="true">
                    <Font bold="true" component="repeatMessageLabel" property="font" relativeSize="true" size="-1"/>
                  </FontInfo>
                </Property>
                <Property name="horizontalAlignment" type="int" value="0"/>
                <Property name="text" type="java.lang.String" value=" "/>
                <Property name="name" type="java.lang.String" value="repeatMessageLabel" noResource="true"/>
              </Properties>
            </Component>
            <Container class="javax.swing.JPanel" name="translationPanel">
              <Properties>
                <Property name="name" type="java.lang.String" value="translationPanel" noResource="true"/>
              </Properties>

              <Layout class="org.netbeans.modules.form.compat2.layouts.DesignBorderLayout"/>
              <SubComponents>
                <Container class="javax.swing.JPanel" name="nudgePanel">
                  <Properties>
                    <Property name="border" type="javax.swing.border.Border" editor="org.netbeans.modules.form.editors2.BorderEditor">
                      <Border info="org.netbeans.modules.form.compat2.border.EmptyBorderInfo">
                        <EmptyBorder bottom="0" left="0" right="4" top="0"/>
                      </Border>
                    </Property>
                    <Property name="name" type="java.lang.String" value="nudgePanel" noResource="true"/>
                  </Properties>
                  <Constraints>
                    <Constraint layoutClass="org.netbeans.modules.form.compat2.layouts.DesignBorderLayout" value="org.netbeans.modules.form.compat2.layouts.DesignBorderLayout$BorderConstraintsDescription">
                      <BorderConstraints direction="Center"/>
                    </Constraint>
                  </Constraints>

                  <Layout class="org.netbeans.modules.form.compat2.layouts.DesignGridBagLayout"/>
                  <SubComponents>
                    <Component class="ca.cgjennings.ui.JRepeaterButton" name="leftBtn">
                      <Properties>
                        <Property name="border" type="javax.swing.border.Border" editor="org.netbeans.modules.form.editors2.BorderEditor">
                          <Border info="org.netbeans.modules.form.compat2.border.EmptyBorderInfo">
                            <EmptyBorder/>
                          </Border>
                        </Property>
                        <Property name="toolTipText" type="java.lang.String" editor="org.netbeans.modules.i18n.form.FormI18nStringEditor">
                          <ResourceString bundle="resources/text/interface/eons-text.properties" key="ae-b-left" replaceFormat="string(&quot;{key}&quot;)"/>
                        </Property>
                        <Property name="contentAreaFilled" type="boolean" value="false"/>
                        <Property name="margin" type="java.awt.Insets" editor="org.netbeans.beaninfo.editors.InsetsEditor">
                          <Insets value="[2, 2, 2, 2]"/>
                        </Property>
                        <Property name="name" type="java.lang.String" value="leftBtn" noResource="true"/>
                        <Property name="preferredSize" type="java.awt.Dimension" editor="org.netbeans.beaninfo.editors.DimensionEditor">
                          <Dimension value="[24, 24]"/>
                        </Property>
                      </Properties>
                      <Events>
                        <EventHandler event="actionPerformed" listener="java.awt.event.ActionListener" parameters="java.awt.event.ActionEvent" handler="leftBtnActionPerformed"/>
                      </Events>
                      <Constraints>
                        <Constraint layoutClass="org.netbeans.modules.form.compat2.layouts.DesignGridBagLayout" value="org.netbeans.modules.form.compat2.layouts.DesignGridBagLayout$GridBagConstraintsDescription">
                          <GridBagConstraints gridX="0" gridY="1" gridWidth="1" gridHeight="1" fill="0" ipadX="0" ipadY="0" insetsTop="0" insetsLeft="0" insetsBottom="0" insetsRight="0" anchor="13" weightX="0.0" weightY="0.0"/>
                        </Constraint>
                      </Constraints>
                    </Component>
                    <Component class="ca.cgjennings.ui.JRepeaterButton" name="rightBtn">
                      <Properties>
                        <Property name="border" type="javax.swing.border.Border" editor="org.netbeans.modules.form.editors2.BorderEditor">
                          <Border info="org.netbeans.modules.form.compat2.border.EmptyBorderInfo">
                            <EmptyBorder/>
                          </Border>
                        </Property>
                        <Property name="toolTipText" type="java.lang.String" editor="org.netbeans.modules.i18n.form.FormI18nStringEditor">
                          <ResourceString bundle="resources/text/interface/eons-text.properties" key="ae-b-right" replaceFormat="string(&quot;{key}&quot;)"/>
                        </Property>
                        <Property name="contentAreaFilled" type="boolean" value="false"/>
                        <Property name="margin" type="java.awt.Insets" editor="org.netbeans.beaninfo.editors.InsetsEditor">
                          <Insets value="[2, 2, 2, 2]"/>
                        </Property>
                        <Property name="name" type="java.lang.String" value="rightBtn" noResource="true"/>
                        <Property name="preferredSize" type="java.awt.Dimension" editor="org.netbeans.beaninfo.editors.DimensionEditor">
                          <Dimension value="[24, 24]"/>
                        </Property>
                      </Properties>
                      <Events>
                        <EventHandler event="actionPerformed" listener="java.awt.event.ActionListener" parameters="java.awt.event.ActionEvent" handler="rightBtnActionPerformed"/>
                      </Events>
                      <Constraints>
                        <Constraint layoutClass="org.netbeans.modules.form.compat2.layouts.DesignGridBagLayout" value="org.netbeans.modules.form.compat2.layouts.DesignGridBagLayout$GridBagConstraintsDescription">
                          <GridBagConstraints gridX="2" gridY="1" gridWidth="1" gridHeight="1" fill="0" ipadX="0" ipadY="0" insetsTop="0" insetsLeft="0" insetsBottom="0" insetsRight="0" anchor="17" weightX="0.0" weightY="0.0"/>
                        </Constraint>
                      </Constraints>
                    </Component>
                    <Component class="ca.cgjennings.ui.JRepeaterButton" name="downBtn">
                      <Properties>
                        <Property name="border" type="javax.swing.border.Border" editor="org.netbeans.modules.form.editors2.BorderEditor">
                          <Border info="org.netbeans.modules.form.compat2.border.EmptyBorderInfo">
                            <EmptyBorder/>
                          </Border>
                        </Property>
                        <Property name="toolTipText" type="java.lang.String" editor="org.netbeans.modules.i18n.form.FormI18nStringEditor">
                          <ResourceString bundle="resources/text/interface/eons-text.properties" key="ae-b-down" replaceFormat="string(&quot;{key}&quot;)"/>
                        </Property>
                        <Property name="contentAreaFilled" type="boolean" value="false"/>
                        <Property name="margin" type="java.awt.Insets" editor="org.netbeans.beaninfo.editors.InsetsEditor">
                          <Insets value="[2, 2, 2, 2]"/>
                        </Property>
                        <Property name="name" type="java.lang.String" value="downBtn" noResource="true"/>
                        <Property name="preferredSize" type="java.awt.Dimension" editor="org.netbeans.beaninfo.editors.DimensionEditor">
                          <Dimension value="[24, 24]"/>
                        </Property>
                      </Properties>
                      <Events>
                        <EventHandler event="actionPerformed" listener="java.awt.event.ActionListener" parameters="java.awt.event.ActionEvent" handler="downBtnActionPerformed"/>
                      </Events>
                      <Constraints>
                        <Constraint layoutClass="org.netbeans.modules.form.compat2.layouts.DesignGridBagLayout" value="org.netbeans.modules.form.compat2.layouts.DesignGridBagLayout$GridBagConstraintsDescription">
                          <GridBagConstraints gridX="1" gridY="2" gridWidth="1" gridHeight="1" fill="0" ipadX="0" ipadY="0" insetsTop="0" insetsLeft="0" insetsBottom="0" insetsRight="0" anchor="11" weightX="0.0" weightY="0.0"/>
                        </Constraint>
                      </Constraints>
                    </Component>
                    <Component class="ca.cgjennings.ui.JRepeaterButton" name="upBtn">
                      <Properties>
                        <Property name="border" type="javax.swing.border.Border" editor="org.netbeans.modules.form.editors2.BorderEditor">
                          <Border info="org.netbeans.modules.form.compat2.border.EmptyBorderInfo">
                            <EmptyBorder/>
                          </Border>
                        </Property>
                        <Property name="toolTipText" type="java.lang.String" editor="org.netbeans.modules.i18n.form.FormI18nStringEditor">
                          <ResourceString bundle="resources/text/interface/eons-text.properties" key="ae-b-up" replaceFormat="string(&quot;{key}&quot;)"/>
                        </Property>
                        <Property name="contentAreaFilled" type="boolean" value="false"/>
                        <Property name="margin" type="java.awt.Insets" editor="org.netbeans.beaninfo.editors.InsetsEditor">
                          <Insets value="[2, 2, 2, 2]"/>
                        </Property>
                        <Property name="name" type="java.lang.String" value="upBtn" noResource="true"/>
                        <Property name="preferredSize" type="java.awt.Dimension" editor="org.netbeans.beaninfo.editors.DimensionEditor">
                          <Dimension value="[24, 24]"/>
                        </Property>
                      </Properties>
                      <Events>
                        <EventHandler event="actionPerformed" listener="java.awt.event.ActionListener" parameters="java.awt.event.ActionEvent" handler="upBtnActionPerformed"/>
                      </Events>
                      <Constraints>
                        <Constraint layoutClass="org.netbeans.modules.form.compat2.layouts.DesignGridBagLayout" value="org.netbeans.modules.form.compat2.layouts.DesignGridBagLayout$GridBagConstraintsDescription">
                          <GridBagConstraints gridX="1" gridY="0" gridWidth="1" gridHeight="1" fill="0" ipadX="0" ipadY="0" insetsTop="0" insetsLeft="0" insetsBottom="0" insetsRight="0" anchor="15" weightX="0.0" weightY="0.0"/>
                        </Constraint>
                      </Constraints>
                    </Component>
                  </SubComponents>
                </Container>
                <Container class="javax.swing.JPanel" name="xyPosPanel">
                  <Properties>
                    <Property name="name" type="java.lang.String" value="xyPosPanel" noResource="true"/>
                  </Properties>
                  <Constraints>
                    <Constraint layoutClass="org.netbeans.modules.form.compat2.layouts.DesignBorderLayout" value="org.netbeans.modules.form.compat2.layouts.DesignBorderLayout$BorderConstraintsDescription">
                      <BorderConstraints direction="East"/>
                    </Constraint>
                  </Constraints>

                  <Layout class="org.netbeans.modules.form.compat2.layouts.DesignGridBagLayout"/>
                  <SubComponents>
                    <Component class="javax.swing.JTextField" name="xField">
                      <Properties>
                        <Property name="columns" type="int" value="6"/>
                        <Property name="font" type="java.awt.Font" editor="org.netbeans.modules.form.editors2.FontEditor">
                          <FontInfo relative="true">
                            <Font component="xField" property="font" relativeSize="true" size="-2"/>
                          </FontInfo>
                        </Property>
                        <Property name="horizontalAlignment" type="int" value="4"/>
                        <Property name="text" type="java.lang.String" value="0"/>
                        <Property name="margin" type="java.awt.Insets" editor="org.netbeans.beaninfo.editors.InsetsEditor">
                          <Insets value="[1, 1, 1, 1]"/>
                        </Property>
                        <Property name="name" type="java.lang.String" value="xField" noResource="true"/>
                      </Properties>
                      <Events>
                        <EventHandler event="actionPerformed" listener="java.awt.event.ActionListener" parameters="java.awt.event.ActionEvent" handler="xFieldActionPerformed"/>
                        <EventHandler event="focusLost" listener="java.awt.event.FocusListener" parameters="java.awt.event.FocusEvent" handler="xFieldFocusLost"/>
                      </Events>
                      <Constraints>
                        <Constraint layoutClass="org.netbeans.modules.form.compat2.layouts.DesignGridBagLayout" value="org.netbeans.modules.form.compat2.layouts.DesignGridBagLayout$GridBagConstraintsDescription">
                          <GridBagConstraints gridX="1" gridY="0" gridWidth="1" gridHeight="1" fill="2" ipadX="0" ipadY="0" insetsTop="4" insetsLeft="0" insetsBottom="0" insetsRight="4" anchor="256" weightX="1.0" weightY="0.0"/>
                        </Constraint>
                      </Constraints>
                    </Component>
                    <Component class="javax.swing.JLabel" name="xLabel">
                      <Properties>
                        <Property name="text" type="java.lang.String" value="x"/>
                        <Property name="name" type="java.lang.String" value="xLabel" noResource="true"/>
                      </Properties>
                      <Constraints>
                        <Constraint layoutClass="org.netbeans.modules.form.compat2.layouts.DesignGridBagLayout" value="org.netbeans.modules.form.compat2.layouts.DesignGridBagLayout$GridBagConstraintsDescription">
                          <GridBagConstraints gridX="0" gridY="0" gridWidth="1" gridHeight="1" fill="0" ipadX="0" ipadY="0" insetsTop="4" insetsLeft="4" insetsBottom="0" insetsRight="4" anchor="256" weightX="0.0" weightY="0.0"/>
                        </Constraint>
                      </Constraints>
                    </Component>
                    <Component class="javax.swing.JTextField" name="yField">
                      <Properties>
                        <Property name="columns" type="int" value="6"/>
                        <Property name="font" type="java.awt.Font" editor="org.netbeans.modules.form.editors2.FontEditor">
                          <FontInfo relative="true">
                            <Font component="yField" property="font" relativeSize="true" size="-2"/>
                          </FontInfo>
                        </Property>
                        <Property name="horizontalAlignment" type="int" value="4"/>
                        <Property name="text" type="java.lang.String" value="0"/>
                        <Property name="margin" type="java.awt.Insets" editor="org.netbeans.beaninfo.editors.InsetsEditor">
                          <Insets value="[1, 1, 1, 1]"/>
                        </Property>
                        <Property name="name" type="java.lang.String" value="yField" noResource="true"/>
                      </Properties>
                      <Events>
                        <EventHandler event="actionPerformed" listener="java.awt.event.ActionListener" parameters="java.awt.event.ActionEvent" handler="yFieldActionPerformed"/>
                        <EventHandler event="focusLost" listener="java.awt.event.FocusListener" parameters="java.awt.event.FocusEvent" handler="yFieldFocusLost"/>
                      </Events>
                      <Constraints>
                        <Constraint layoutClass="org.netbeans.modules.form.compat2.layouts.DesignGridBagLayout" value="org.netbeans.modules.form.compat2.layouts.DesignGridBagLayout$GridBagConstraintsDescription">
                          <GridBagConstraints gridX="1" gridY="1" gridWidth="1" gridHeight="1" fill="2" ipadX="0" ipadY="0" insetsTop="4" insetsLeft="0" insetsBottom="0" insetsRight="4" anchor="256" weightX="1.0" weightY="0.0"/>
                        </Constraint>
                      </Constraints>
                    </Component>
                    <Component class="javax.swing.JLabel" name="yLabel">
                      <Properties>
                        <Property name="text" type="java.lang.String" value="y"/>
                        <Property name="name" type="java.lang.String" value="yLabel" noResource="true"/>
                      </Properties>
                      <Constraints>
                        <Constraint layoutClass="org.netbeans.modules.form.compat2.layouts.DesignGridBagLayout" value="org.netbeans.modules.form.compat2.layouts.DesignGridBagLayout$GridBagConstraintsDescription">
                          <GridBagConstraints gridX="0" gridY="1" gridWidth="1" gridHeight="1" fill="0" ipadX="0" ipadY="0" insetsTop="4" insetsLeft="4" insetsBottom="0" insetsRight="4" anchor="256" weightX="0.0" weightY="0.0"/>
                        </Constraint>
                      </Constraints>
                    </Component>
                    <Component class="javax.swing.JButton" name="resetBtn">
                      <Properties>
                        <Property name="font" type="java.awt.Font" editor="org.netbeans.modules.form.editors2.FontEditor">
                          <FontInfo relative="true">
                            <Font component="resetBtn" property="font" relativeSize="true" size="-2"/>
                          </FontInfo>
                        </Property>
                        <Property name="icon" type="javax.swing.Icon" editor="org.netbeans.modules.form.RADConnectionPropertyEditor">
                          <Connection code=" ResourceKit.getIcon( &quot;ui/button/portrait-xy-reset.png&quot; ) " type="code"/>
                        </Property>
                        <Property name="text" type="java.lang.String" editor="org.netbeans.modules.i18n.form.FormI18nStringEditor">
                          <ResourceString bundle="resources/text/interface/eons-text.properties" key="ae-b-reset" replaceFormat="string(&quot;{key}&quot;)"/>
                        </Property>
                        <Property name="name" type="java.lang.String" value="resetBtn" noResource="true"/>
                      </Properties>
                      <Events>
                        <EventHandler event="actionPerformed" listener="java.awt.event.ActionListener" parameters="java.awt.event.ActionEvent" handler="resetBtnActionPerformed"/>
                      </Events>
                      <Constraints>
                        <Constraint layoutClass="org.netbeans.modules.form.compat2.layouts.DesignGridBagLayout" value="org.netbeans.modules.form.compat2.layouts.DesignGridBagLayout$GridBagConstraintsDescription">
                          <GridBagConstraints gridX="1" gridY="2" gridWidth="1" gridHeight="1" fill="0" ipadX="0" ipadY="0" insetsTop="4" insetsLeft="0" insetsBottom="4" insetsRight="4" anchor="512" weightX="0.0" weightY="0.0"/>
                        </Constraint>
                      </Constraints>
                    </Component>
                  </SubComponents>
                </Container>
                <Component class="javax.swing.JLabel" name="nudegLabel">
                  <Properties>
                    <Property name="font" type="java.awt.Font" editor="org.netbeans.modules.form.editors2.FontEditor">
                      <FontInfo relative="true">
                        <Font bold="true" component="nudegLabel" property="font" relativeSize="true" size="-1"/>
                      </FontInfo>
                    </Property>
                    <Property name="text" type="java.lang.String" editor="org.netbeans.modules.i18n.form.FormI18nStringEditor">
                      <ResourceString bundle="resources/text/interface/eons-text.properties" key="ae-l-nudge" replaceFormat="string(&quot;{key}&quot;)"/>
                    </Property>
                    <Property name="border" type="javax.swing.border.Border" editor="org.netbeans.modules.form.editors2.BorderEditor">
                      <Border info="org.netbeans.modules.form.compat2.border.CompoundBorderInfo">
                        <CompoundBorder>
                          <Border PropertyName="outside" info="org.netbeans.modules.form.compat2.border.EmptyBorderInfo">
                            <EmptyBorder bottom="4" left="0" right="0" top="0"/>
                          </Border>
                          <Border PropertyName="inside" info="org.netbeans.modules.form.compat2.border.MatteColorBorderInfo">
                            <MatteColorBorder bottom="1" left="0" right="0" top="0">
                              <Color PropertyName="color" blue="80" green="80" id="gray" palette="1" red="80" type="palette"/>
                            </MatteColorBorder>
                          </Border>
                        </CompoundBorder>
                      </Border>
                    </Property>
                    <Property name="name" type="java.lang.String" value="nudegLabel" noResource="true"/>
                  </Properties>
                  <Constraints>
                    <Constraint layoutClass="org.netbeans.modules.form.compat2.layouts.DesignBorderLayout" value="org.netbeans.modules.form.compat2.layouts.DesignBorderLayout$BorderConstraintsDescription">
                      <BorderConstraints direction="North"/>
                    </Constraint>
                  </Constraints>
                </Component>
              </SubComponents>
            </Container>
            <Container class="javax.swing.JPanel" name="scaleRotatePanel">
              <Properties>
                <Property name="name" type="java.lang.String" value="scaleRotatePanel" noResource="true"/>
              </Properties>

              <Layout>
                <DimensionLayout dim="0">
                  <Group type="103" groupAlignment="0" attributes="0">
<<<<<<< HEAD
                      <Group type="102" attributes="0">
                          <Group type="103" groupAlignment="0" attributes="0">
                              <Group type="102" alignment="0" attributes="0">
                                  <EmptySpace min="6" pref="6" max="6" attributes="0"/>
                                  <Component id="rotateGapLabel" max="32767" attributes="0"/>
                                  <EmptySpace min="0" pref="0" max="32767" attributes="0"/>
                              </Group>
                              <Group type="102" alignment="0" attributes="0">
                                  <EmptySpace max="-2" attributes="0"/>
                                  <Group type="103" groupAlignment="1" attributes="0">
                                      <Component id="scaleLabel" alignment="1" min="-2" pref="128" max="-2" attributes="1"/>
                                      <Group type="103" alignment="0" groupAlignment="1" attributes="0">
                                          <Component id="rotationLabel" alignment="1" min="-2" pref="128" max="-2" attributes="1"/>
                                          <Group type="102" alignment="0" attributes="0">
                                              <Group type="103" groupAlignment="0" attributes="0">
                                                  <Component id="scaleDownBtn" alignment="0" min="-2" max="-2" attributes="0"/>
                                                  <Component id="rotateLeftBtn" alignment="0" min="-2" max="-2" attributes="0"/>
                                              </Group>
                                              <EmptySpace min="-2" max="-2" attributes="0"/>
                                              <Group type="103" groupAlignment="2" attributes="0">
                                                  <Component id="rotationField" linkSize="5" alignment="2" min="-2" max="-2" attributes="0"/>
                                                  <Component id="scaleField" linkSize="5" alignment="2" min="-2" max="-2" attributes="0"/>
                                              </Group>
                                              <EmptySpace max="-2" attributes="0"/>
                                              <Group type="103" groupAlignment="0" attributes="0">
                                                  <Component id="degreeLabel" linkSize="4" alignment="0" min="-2" max="-2" attributes="0"/>
                                                  <Component id="jLabel1" linkSize="4" alignment="0" min="-2" max="-2" attributes="0"/>
                                              </Group>
                                              <EmptySpace min="-2" max="-2" attributes="0"/>
                                              <Group type="103" groupAlignment="0" attributes="0">
                                                  <Component id="rotateRightBtn" alignment="1" min="-2" max="-2" attributes="0"/>
                                                  <Component id="scaleUpBtn" alignment="1" min="-2" max="-2" attributes="0"/>
                                              </Group>
                                          </Group>
                                      </Group>
                                  </Group>
                              </Group>
                          </Group>
                          <EmptySpace max="-2" attributes="0"/>
=======
                      <Group type="102" alignment="0" attributes="0">
                          <EmptySpace max="-2" attributes="0"/>
                          <Component id="rotateLeftBtn" min="-2" max="-2" attributes="0"/>
                          <EmptySpace min="-2" max="-2" attributes="0"/>
                          <Component id="rotationField" linkSize="5" min="-2" max="-2" attributes="0"/>
                          <EmptySpace max="-2" attributes="0"/>
                          <Component id="degreeLabel" linkSize="4" min="-2" max="-2" attributes="0"/>
                          <EmptySpace min="-2" max="-2" attributes="0"/>
                          <Component id="rotateRightBtn" min="-2" max="-2" attributes="0"/>
                          <EmptySpace min="24" max="32767" attributes="0"/>
                      </Group>
                      <Group type="102" alignment="0" attributes="0">
                          <EmptySpace min="6" pref="6" max="6" attributes="0"/>
                          <Component id="rotateGapLabel" max="32767" attributes="0"/>
                          <EmptySpace max="-2" attributes="0"/>
                      </Group>
                      <Group type="102" alignment="1" attributes="0">
                          <EmptySpace max="-2" attributes="0"/>
                          <Component id="rotationLabel" max="32767" attributes="1"/>
>>>>>>> eb43f53c
                      </Group>
                  </Group>
                </DimensionLayout>
                <DimensionLayout dim="1">
                  <Group type="103" groupAlignment="0" attributes="0">
                      <Group type="102" alignment="0" attributes="0">
                          <EmptySpace min="-2" pref="0" max="-2" attributes="0"/>
                          <Component id="rotationLabel" min="-2" max="-2" attributes="0"/>
                          <EmptySpace min="-2" max="-2" attributes="0"/>
                          <Group type="103" groupAlignment="2" attributes="0">
                              <Component id="rotationField" alignment="2" min="-2" max="-2" attributes="0"/>
                              <Component id="degreeLabel" alignment="2" min="-2" max="-2" attributes="0"/>
                              <Component id="rotateRightBtn" alignment="2" min="-2" max="-2" attributes="0"/>
                              <Component id="rotateLeftBtn" alignment="2" min="-2" max="-2" attributes="0"/>
                          </Group>
                          <EmptySpace max="-2" attributes="0"/>
                          <Component id="rotateGapLabel" min="-2" max="-2" attributes="0"/>
                          <EmptySpace min="0" pref="0" max="-2" attributes="0"/>
                      </Group>
                  </Group>
                </DimensionLayout>
              </Layout>
              <SubComponents>
                <Component class="ca.cgjennings.ui.JRepeaterButton" name="rotateLeftBtn">
                  <Properties>
                    <Property name="border" type="javax.swing.border.Border" editor="org.netbeans.modules.form.editors2.BorderEditor">
                      <Border info="null"/>
                    </Property>
                    <Property name="toolTipText" type="java.lang.String" editor="org.netbeans.modules.i18n.form.FormI18nStringEditor">
                      <ResourceString bundle="resources/text/interface/eons-text.properties" key="de-tt-rotate-left" replaceFormat="string(&quot;{key}&quot;)"/>
                    </Property>
                    <Property name="contentAreaFilled" type="boolean" value="false"/>
                    <Property name="name" type="java.lang.String" value="rotateLeftBtn" noResource="true"/>
                    <Property name="preferredSize" type="java.awt.Dimension" editor="org.netbeans.beaninfo.editors.DimensionEditor">
                      <Dimension value="[24, 24]"/>
                    </Property>
                  </Properties>
                  <Events>
                    <EventHandler event="actionPerformed" listener="java.awt.event.ActionListener" parameters="java.awt.event.ActionEvent" handler="rotateLeftBtnActionPerformed"/>
                  </Events>
                </Component>
                <Component class="ca.cgjennings.ui.JRepeaterButton" name="rotateRightBtn">
                  <Properties>
                    <Property name="border" type="javax.swing.border.Border" editor="org.netbeans.modules.form.editors2.BorderEditor">
                      <Border info="null"/>
                    </Property>
                    <Property name="toolTipText" type="java.lang.String" editor="org.netbeans.modules.i18n.form.FormI18nStringEditor">
                      <ResourceString bundle="resources/text/interface/eons-text.properties" key="de-tt-rotate-right" replaceFormat="string(&quot;{key}&quot;)"/>
                    </Property>
                    <Property name="contentAreaFilled" type="boolean" value="false"/>
                    <Property name="name" type="java.lang.String" value="rotateRightBtn" noResource="true"/>
                    <Property name="preferredSize" type="java.awt.Dimension" editor="org.netbeans.beaninfo.editors.DimensionEditor">
                      <Dimension value="[24, 24]"/>
                    </Property>
                  </Properties>
                  <Events>
                    <EventHandler event="actionPerformed" listener="java.awt.event.ActionListener" parameters="java.awt.event.ActionEvent" handler="rotateRightBtnActionPerformed"/>
                  </Events>
                </Component>
                <Component class="javax.swing.JTextField" name="rotationField">
                  <Properties>
                    <Property name="columns" type="int" value="5"/>
                    <Property name="font" type="java.awt.Font" editor="org.netbeans.modules.form.editors2.FontEditor">
                      <FontInfo relative="true">
                        <Font component="rotationField" property="font" relativeSize="true" size="-1"/>
                      </FontInfo>
                    </Property>
                    <Property name="horizontalAlignment" type="int" value="4"/>
                    <Property name="name" type="java.lang.String" value="rotationField" noResource="true"/>
                  </Properties>
                  <Events>
                    <EventHandler event="actionPerformed" listener="java.awt.event.ActionListener" parameters="java.awt.event.ActionEvent" handler="rotationFieldActionPerformed"/>
                    <EventHandler event="focusLost" listener="java.awt.event.FocusListener" parameters="java.awt.event.FocusEvent" handler="rotationFieldFocusLost"/>
                  </Events>
                </Component>
                <Component class="javax.swing.JLabel" name="rotationLabel">
                  <Properties>
                    <Property name="font" type="java.awt.Font" editor="org.netbeans.modules.form.editors2.FontEditor">
                      <FontInfo relative="true">
                        <Font bold="true" component="rotationLabel" property="font" relativeSize="true" size="-1"/>
                      </FontInfo>
                    </Property>
                    <Property name="text" type="java.lang.String" editor="org.netbeans.modules.i18n.form.FormI18nStringEditor">
                      <ResourceString bundle="resources/text/interface/eons-text.properties" key="ae-l-rotate" replaceFormat="string(&quot;{key}&quot;)"/>
                    </Property>
                    <Property name="border" type="javax.swing.border.Border" editor="org.netbeans.modules.form.editors2.BorderEditor">
                      <Border info="org.netbeans.modules.form.compat2.border.MatteColorBorderInfo">
                        <MatteColorBorder bottom="1" left="0" right="0" top="0">
                          <Color PropertyName="color" blue="80" green="80" id="gray" palette="1" red="80" type="palette"/>
                        </MatteColorBorder>
                      </Border>
                    </Property>
                    <Property name="name" type="java.lang.String" value="rotationLabel" noResource="true"/>
                  </Properties>
                </Component>
                <Component class="javax.swing.JLabel" name="degreeLabel">
                  <Properties>
                    <Property name="font" type="java.awt.Font" editor="org.netbeans.modules.form.editors2.FontEditor">
                      <FontInfo relative="true">
                        <Font component="degreeLabel" property="font" relativeSize="true" size="-1"/>
                      </FontInfo>
                    </Property>
                    <Property name="text" type="java.lang.String" value="&#xb0;"/>
                    <Property name="name" type="java.lang.String" value="degreeLabel" noResource="true"/>
                  </Properties>
                </Component>
                <Component class="javax.swing.JLabel" name="rotateGapLabel">
                  <Properties>
                    <Property name="border" type="javax.swing.border.Border" editor="org.netbeans.modules.form.editors2.BorderEditor">
                      <Border info="org.netbeans.modules.form.compat2.border.EmptyBorderInfo">
                        <EmptyBorder bottom="6" left="0" right="0" top="0"/>
                      </Border>
                    </Property>
                    <Property name="name" type="java.lang.String" value="rotateGapLabel" noResource="true"/>
                  </Properties>
                </Component>
              </SubComponents>
            </Container>
            <Container class="javax.swing.JPanel" name="jPanel1">
              <Properties>
                <Property name="name" type="java.lang.String" value="jPanel1" noResource="true"/>
              </Properties>

              <Layout>
                <DimensionLayout dim="0">
                  <Group type="103" groupAlignment="0" attributes="0">
                      <Group type="102" attributes="0">
                          <EmptySpace max="-2" attributes="0"/>
                          <Group type="103" groupAlignment="0" attributes="0">
                              <Group type="102" alignment="0" attributes="0">
                                  <Component id="scaleDownBtn" min="-2" max="-2" attributes="0"/>
                                  <EmptySpace min="-2" max="-2" attributes="0"/>
                                  <Component id="scaleField" linkSize="5" min="-2" max="-2" attributes="0"/>
                                  <EmptySpace max="-2" attributes="0"/>
                                  <Component id="jLabel1" linkSize="4" min="-2" max="-2" attributes="0"/>
                                  <EmptySpace min="-2" max="-2" attributes="0"/>
                                  <Component id="scaleUpBtn" min="-2" max="-2" attributes="0"/>
                                  <EmptySpace max="32767" attributes="0"/>
                              </Group>
                              <Component id="scaleLabel" alignment="1" max="32767" attributes="1"/>
                          </Group>
                      </Group>
                  </Group>
                </DimensionLayout>
                <DimensionLayout dim="1">
                  <Group type="103" groupAlignment="0" attributes="0">
                      <Group type="102" alignment="0" attributes="0">
                          <EmptySpace min="0" pref="0" max="-2" attributes="0"/>
                          <Component id="scaleLabel" min="-2" max="-2" attributes="0"/>
                          <EmptySpace max="-2" attributes="0"/>
                          <Group type="103" groupAlignment="2" attributes="0">
                              <Component id="scaleDownBtn" alignment="2" min="-2" max="-2" attributes="0"/>
                              <Component id="scaleField" alignment="2" min="-2" max="-2" attributes="0"/>
                              <Component id="jLabel1" alignment="2" min="-2" max="-2" attributes="0"/>
                              <Component id="scaleUpBtn" alignment="2" min="-2" max="-2" attributes="0"/>
                          </Group>
                          <EmptySpace max="32767" attributes="0"/>
                      </Group>
                  </Group>
                </DimensionLayout>
              </Layout>
              <SubComponents>
                <Component class="javax.swing.JLabel" name="scaleLabel">
                  <Properties>
                    <Property name="font" type="java.awt.Font" editor="org.netbeans.modules.form.editors2.FontEditor">
                      <FontInfo relative="true">
                        <Font bold="true" component="scaleLabel" property="font" relativeSize="true" size="-1"/>
                      </FontInfo>
                    </Property>
                    <Property name="text" type="java.lang.String" editor="org.netbeans.modules.i18n.form.FormI18nStringEditor">
                      <ResourceString bundle="resources/text/interface/eons-text.properties" key="ae-l-scale" replaceFormat="string(&quot;{key}&quot;)"/>
                    </Property>
                    <Property name="border" type="javax.swing.border.Border" editor="org.netbeans.modules.form.editors2.BorderEditor">
                      <Border info="org.netbeans.modules.form.compat2.border.MatteColorBorderInfo">
                        <MatteColorBorder bottom="1" left="0" right="0" top="0">
                          <Color PropertyName="color" blue="80" green="80" id="gray" palette="1" red="80" type="palette"/>
                        </MatteColorBorder>
                      </Border>
                    </Property>
                    <Property name="name" type="java.lang.String" value="scaleLabel" noResource="true"/>
                  </Properties>
                </Component>
                <Component class="ca.cgjennings.ui.JRepeaterButton" name="scaleDownBtn">
                  <Properties>
                    <Property name="border" type="javax.swing.border.Border" editor="org.netbeans.modules.form.editors2.BorderEditor">
                      <Border info="null"/>
                    </Property>
                    <Property name="toolTipText" type="java.lang.String" editor="org.netbeans.modules.i18n.form.FormI18nStringEditor">
                      <ResourceString bundle="resources/text/interface/eons-text.properties" key="ae-tt-scale-down" replaceFormat="string(&quot;{key}&quot;)"/>
                    </Property>
                    <Property name="contentAreaFilled" type="boolean" value="false"/>
                    <Property name="name" type="java.lang.String" value="scaleDownBtn" noResource="true"/>
                    <Property name="preferredSize" type="java.awt.Dimension" editor="org.netbeans.beaninfo.editors.DimensionEditor">
                      <Dimension value="[24, 24]"/>
                    </Property>
                  </Properties>
                  <Events>
                    <EventHandler event="actionPerformed" listener="java.awt.event.ActionListener" parameters="java.awt.event.ActionEvent" handler="scaleDownBtnActionPerformed"/>
                  </Events>
                </Component>
                <Component class="javax.swing.JTextField" name="scaleField">
                  <Properties>
                    <Property name="columns" type="int" value="5"/>
                    <Property name="font" type="java.awt.Font" editor="org.netbeans.modules.form.editors2.FontEditor">
                      <FontInfo relative="true">
                        <Font component="scaleField" property="font" relativeSize="true" size="-1"/>
                      </FontInfo>
                    </Property>
                    <Property name="horizontalAlignment" type="int" value="4"/>
                    <Property name="name" type="java.lang.String" value="scaleField" noResource="true"/>
                  </Properties>
                  <Events>
                    <EventHandler event="focusLost" listener="java.awt.event.FocusListener" parameters="java.awt.event.FocusEvent" handler="scaleFieldFocusLost"/>
                    <EventHandler event="actionPerformed" listener="java.awt.event.ActionListener" parameters="java.awt.event.ActionEvent" handler="scaleFieldActionPerformed"/>
                  </Events>
                </Component>
                <Component class="javax.swing.JLabel" name="jLabel1">
                  <Properties>
                    <Property name="font" type="java.awt.Font" editor="org.netbeans.modules.form.editors2.FontEditor">
                      <FontInfo relative="true">
                        <Font component="jLabel1" property="font" relativeSize="true" size="-1"/>
                      </FontInfo>
                    </Property>
                    <Property name="text" type="java.lang.String" value="%"/>
                    <Property name="name" type="java.lang.String" value="jLabel1" noResource="true"/>
                  </Properties>
                </Component>
                <Component class="ca.cgjennings.ui.JRepeaterButton" name="scaleUpBtn">
                  <Properties>
                    <Property name="border" type="javax.swing.border.Border" editor="org.netbeans.modules.form.editors2.BorderEditor">
                      <Border info="null"/>
                    </Property>
                    <Property name="toolTipText" type="java.lang.String" editor="org.netbeans.modules.i18n.form.FormI18nStringEditor">
                      <ResourceString bundle="resources/text/interface/eons-text.properties" key="ae-tt-scale-up" replaceFormat="string(&quot;{key}&quot;)"/>
                    </Property>
                    <Property name="contentAreaFilled" type="boolean" value="false"/>
                    <Property name="name" type="java.lang.String" value="scaleUpBtn" noResource="true"/>
                    <Property name="preferredSize" type="java.awt.Dimension" editor="org.netbeans.beaninfo.editors.DimensionEditor">
                      <Dimension value="[24, 24]"/>
                    </Property>
                  </Properties>
                  <Events>
                    <EventHandler event="actionPerformed" listener="java.awt.event.ActionListener" parameters="java.awt.event.ActionEvent" handler="scaleUpBtnActionPerformed"/>
                  </Events>
                </Component>
              </SubComponents>
            </Container>
          </SubComponents>
        </Container>
      </SubComponents>
    </Container>
    <Component class="javax.swing.JLabel" name="jLabel2">
      <Properties>
        <Property name="border" type="javax.swing.border.Border" editor="org.netbeans.modules.form.editors2.BorderEditor">
          <Border info="org.netbeans.modules.form.compat2.border.MatteColorBorderInfo">
            <MatteColorBorder bottom="0" left="0" right="1" top="1">
              <Color PropertyName="color" blue="80" green="80" id="gray" palette="1" red="80" type="palette"/>
            </MatteColorBorder>
          </Border>
        </Property>
        <Property name="name" type="java.lang.String" value="jLabel2" noResource="true"/>
      </Properties>
      <Constraints>
        <Constraint layoutClass="org.netbeans.modules.form.compat2.layouts.DesignGridBagLayout" value="org.netbeans.modules.form.compat2.layouts.DesignGridBagLayout$GridBagConstraintsDescription">
          <GridBagConstraints gridX="0" gridY="4" gridWidth="1" gridHeight="1" fill="3" ipadX="18" ipadY="0" insetsTop="0" insetsLeft="6" insetsBottom="6" insetsRight="0" anchor="10" weightX="0.0" weightY="1.0"/>
        </Constraint>
      </Constraints>
    </Component>
    <Component class="javax.swing.JLabel" name="coarseTab">
      <Properties>
        <Property name="background" type="java.awt.Color" editor="org.netbeans.beaninfo.editors.ColorEditor">
          <Color blue="c0" green="c0" id="lightGray" palette="1" red="c0" type="palette"/>
        </Property>
        <Property name="horizontalAlignment" type="int" value="0"/>
        <Property name="icon" type="javax.swing.Icon" editor="org.netbeans.modules.form.RADConnectionPropertyEditor">
          <Connection code="ResourceKit.getIcon(&quot;ui/button/portrait-coarse.png&quot;)" type="code"/>
        </Property>
        <Property name="border" type="javax.swing.border.Border" editor="org.netbeans.modules.form.editors2.BorderEditor">
          <Border info="org.netbeans.modules.form.compat2.border.CompoundBorderInfo">
            <CompoundBorder>
              <Border PropertyName="outside" info="org.netbeans.modules.form.compat2.border.MatteColorBorderInfo">
                <MatteColorBorder bottom="0" left="1" right="0" top="1">
                  <Color PropertyName="color" blue="80" green="80" id="gray" palette="1" red="80" type="palette"/>
                </MatteColorBorder>
              </Border>
              <Border PropertyName="inside" info="org.netbeans.modules.form.compat2.border.EmptyBorderInfo">
                <EmptyBorder bottom="0" left="0" right="1" top="0"/>
              </Border>
            </CompoundBorder>
          </Border>
        </Property>
        <Property name="minimumSize" type="java.awt.Dimension" editor="org.netbeans.beaninfo.editors.DimensionEditor">
          <Dimension value="[16, 22]"/>
        </Property>
        <Property name="name" type="java.lang.String" value="coarseTab" noResource="true"/>
        <Property name="preferredSize" type="java.awt.Dimension" editor="org.netbeans.beaninfo.editors.DimensionEditor">
          <Dimension value="[16, 22]"/>
        </Property>
      </Properties>
      <Events>
        <EventHandler event="mousePressed" listener="java.awt.event.MouseListener" parameters="java.awt.event.MouseEvent" handler="tabPressed"/>
      </Events>
      <Constraints>
        <Constraint layoutClass="org.netbeans.modules.form.compat2.layouts.DesignGridBagLayout" value="org.netbeans.modules.form.compat2.layouts.DesignGridBagLayout$GridBagConstraintsDescription">
          <GridBagConstraints gridX="0" gridY="2" gridWidth="1" gridHeight="1" fill="0" ipadX="4" ipadY="8" insetsTop="6" insetsLeft="6" insetsBottom="0" insetsRight="0" anchor="22" weightX="0.0" weightY="0.0"/>
        </Constraint>
      </Constraints>
    </Component>
    <Component class="javax.swing.JLabel" name="fineTab">
      <Properties>
        <Property name="background" type="java.awt.Color" editor="org.netbeans.beaninfo.editors.ColorEditor">
          <Color blue="c0" green="c0" id="lightGray" palette="1" red="c0" type="palette"/>
        </Property>
        <Property name="horizontalAlignment" type="int" value="0"/>
        <Property name="icon" type="javax.swing.Icon" editor="org.netbeans.modules.form.RADConnectionPropertyEditor">
          <Connection code=" ResourceKit.getIcon( &quot;ui/button/portrait-fine.png&quot; ) " type="code"/>
        </Property>
        <Property name="border" type="javax.swing.border.Border" editor="org.netbeans.modules.form.editors2.BorderEditor">
          <Border info="org.netbeans.modules.form.compat2.border.MatteColorBorderInfo">
            <MatteColorBorder bottom="0" left="1" right="1" top="1">
              <Color PropertyName="color" blue="80" green="80" id="gray" palette="1" red="80" type="palette"/>
            </MatteColorBorder>
          </Border>
        </Property>
        <Property name="minimumSize" type="java.awt.Dimension" editor="org.netbeans.beaninfo.editors.DimensionEditor">
          <Dimension value="[16, 22]"/>
        </Property>
        <Property name="name" type="java.lang.String" value="fineTab" noResource="true"/>
        <Property name="opaque" type="boolean" value="true"/>
        <Property name="preferredSize" type="java.awt.Dimension" editor="org.netbeans.beaninfo.editors.DimensionEditor">
          <Dimension value="[16, 22]"/>
        </Property>
      </Properties>
      <Events>
        <EventHandler event="mousePressed" listener="java.awt.event.MouseListener" parameters="java.awt.event.MouseEvent" handler="tabPressed"/>
      </Events>
      <Constraints>
        <Constraint layoutClass="org.netbeans.modules.form.compat2.layouts.DesignGridBagLayout" value="org.netbeans.modules.form.compat2.layouts.DesignGridBagLayout$GridBagConstraintsDescription">
          <GridBagConstraints gridX="0" gridY="3" gridWidth="1" gridHeight="1" fill="0" ipadX="4" ipadY="8" insetsTop="0" insetsLeft="6" insetsBottom="0" insetsRight="0" anchor="22" weightX="0.0" weightY="0.0"/>
        </Constraint>
      </Constraints>
    </Component>
  </SubComponents>
</Form><|MERGE_RESOLUTION|>--- conflicted
+++ resolved
@@ -496,7 +496,6 @@
               <Layout>
                 <DimensionLayout dim="0">
                   <Group type="103" groupAlignment="0" attributes="0">
-<<<<<<< HEAD
                       <Group type="102" attributes="0">
                           <Group type="103" groupAlignment="0" attributes="0">
                               <Group type="102" alignment="0" attributes="0">
@@ -536,27 +535,6 @@
                               </Group>
                           </Group>
                           <EmptySpace max="-2" attributes="0"/>
-=======
-                      <Group type="102" alignment="0" attributes="0">
-                          <EmptySpace max="-2" attributes="0"/>
-                          <Component id="rotateLeftBtn" min="-2" max="-2" attributes="0"/>
-                          <EmptySpace min="-2" max="-2" attributes="0"/>
-                          <Component id="rotationField" linkSize="5" min="-2" max="-2" attributes="0"/>
-                          <EmptySpace max="-2" attributes="0"/>
-                          <Component id="degreeLabel" linkSize="4" min="-2" max="-2" attributes="0"/>
-                          <EmptySpace min="-2" max="-2" attributes="0"/>
-                          <Component id="rotateRightBtn" min="-2" max="-2" attributes="0"/>
-                          <EmptySpace min="24" max="32767" attributes="0"/>
-                      </Group>
-                      <Group type="102" alignment="0" attributes="0">
-                          <EmptySpace min="6" pref="6" max="6" attributes="0"/>
-                          <Component id="rotateGapLabel" max="32767" attributes="0"/>
-                          <EmptySpace max="-2" attributes="0"/>
-                      </Group>
-                      <Group type="102" alignment="1" attributes="0">
-                          <EmptySpace max="-2" attributes="0"/>
-                          <Component id="rotationLabel" max="32767" attributes="1"/>
->>>>>>> eb43f53c
                       </Group>
                   </Group>
                 </DimensionLayout>
